"""
profile_polymerize.py

Profiles where the time goes in polymerize().

Instructions: From the wcEcoli directory, run
        kernprof -lv wholecell/tests/utils/profile_polymerize.py
to get a line-by-line profile of functions decorated @profile.

This is split out into a separate file and directory from polymerize.py because
Python puts the current script's directory on the sys.path, and that breaks for
polymerize.py since its directory contains random.py. Importing numpy tries to
import the system random which instead loads the local random.py, and that
fails. So keep polymerize.py's directory off the sys.path.

The normal solution is to cd to wcEcoli then run "python -m <module>" but
kernprof doesn't support that.
"""

import cProfile
from io import StringIO
import pstats
from time import monotonic as monotonic_seconds

import numpy as np

from wholecell.utils.polymerize import polymerize
from wholecell.utils.profiler import line_profile

PAD_VALUE = polymerize.PAD_VALUE

<<<<<<< HEAD

=======
>>>>>>> 42bd0f22
# Attach __iter__ method to preserve old interface
# TODO (John): migrate to new interface
polymerize.__iter__ = lambda self: iter(
    (self.sequenceElongation, self.monomerUsages, self.nReactions)
)

<<<<<<< HEAD

# Wrap methods in line-profiling decorator
=======
# Wrap methods in line-profiling decorator
# TODO (John): write an introspection utility to facilitate decoration
>>>>>>> 42bd0f22
# noinspection PyUnresolvedReferences
def setup_profiler():
    polymerize.__init__ = line_profile(polymerize.__init__)

    polymerize._setup = line_profile(polymerize._setup)
    polymerize._sanitize_inputs = line_profile(polymerize._sanitize_inputs)
<<<<<<< HEAD
    polymerize._gather_input_dimensions = line_profile(
        polymerize._gather_input_dimensions
    )
    polymerize._gather_sequence_data = line_profile(polymerize._gather_sequence_data)
    polymerize._prepare_running_values = line_profile(
        polymerize._prepare_running_values
    )
=======
    polymerize._gather_input_dimensions = line_profile(polymerize._gather_input_dimensions)
    polymerize._gather_sequence_data = line_profile(polymerize._gather_sequence_data)
    polymerize._prepare_running_values = line_profile(polymerize._prepare_running_values)
>>>>>>> 42bd0f22
    polymerize._prepare_outputs = line_profile(polymerize._prepare_outputs)

    polymerize._elongate = line_profile(polymerize._elongate)
    polymerize._elongate_to_limit = line_profile(polymerize._elongate_to_limit)
    polymerize._finalize_resource_limited_elongations = line_profile(
        polymerize._finalize_resource_limited_elongations
    )
    polymerize._update_elongation_resource_demands = line_profile(
        polymerize._update_elongation_resource_demands
    )

    polymerize._finalize = line_profile(polymerize._finalize)
    polymerize._clamp_elongation_to_sequence_length = line_profile(
        polymerize._clamp_elongation_to_sequence_length
    )


setup_profiler()


def _setupRealExample():
    # Test data pulled from an actual sim at an early time point.
    monomerLimits = np.array(
        [
            11311,
            6117,
            4859,
            6496,
            843,
            7460,
            4431,
            8986,
            2126,
            6385,
            9491,
            7254,
            2858,
            3770,
            4171,
            5816,
            6435,
            1064,
            3127,
            0,
            8749,
        ]
    )

    randomState = np.random.RandomState()

    nMonomers = len(monomerLimits)  # number of distinct aa-tRNAs
    nSequences = 10000  # approximate number of ribosomes
    length = 16  # translation rate
    nTerminating = np.int64(
        length / 300 * nSequences
    )  # estimate for number of ribosomes terminating

    sequences = np.random.randint(nMonomers, size=(nSequences, length))

    sequenceLengths = length * np.ones(nSequences, np.int64)
    sequenceLengths[np.random.choice(nSequences, nTerminating, replace=False)] = (
        np.random.randint(length, size=nTerminating)
    )

    sequences[np.arange(length) > sequenceLengths[:, np.newaxis]] = PAD_VALUE

    reactionLimit = 10000000

    return sequences, monomerLimits, reactionLimit, randomState


def _setupExample():
    # Contrive a scenario which is similar to real conditions

    randomState = np.random.RandomState()

    nMonomers = 36  # number of distinct aa-tRNAs
    nSequences = 10000  # approximate number of ribosomes
    length = 16  # translation rate
    nTerminating = np.int64(
        length / 300 * nSequences
    )  # estimate for number of ribosomes terminating
    monomerSufficiency = 0.85
    energySufficiency = 0.85

    sequences = np.random.randint(nMonomers, size=(nSequences, length))

    sequenceLengths = length * np.ones(nSequences, np.int64)
    sequenceLengths[np.random.choice(nSequences, nTerminating, replace=False)] = (
        np.random.randint(length, size=nTerminating)
    )

    sequences[np.arange(length) > sequenceLengths[:, np.newaxis]] = PAD_VALUE

    maxReactions = sequenceLengths.sum()

    monomerLimits = (
        monomerSufficiency * maxReactions / nMonomers * np.ones(nMonomers, np.int64)
    )
    reactionLimit = energySufficiency * maxReactions

    return sequences, monomerLimits, reactionLimit, randomState


def _simpleProfile():
    np.random.seed(0)

    sequences, monomerLimits, reactionLimit, randomState = _setupExample()

    nSequences, length = sequences.shape
    nMonomers = monomerLimits.size
    sequenceLengths = (sequences != PAD_VALUE).sum(axis=1)
    elongation_rates = []  # TODO: What to use here?

    t = monotonic_seconds()
    sequenceElongation, monomerUsages, nReactions = polymerize(
        sequences, monomerLimits, reactionLimit, randomState, elongation_rates
    )
    eval_sec = monotonic_seconds() - t

    assert (sequenceElongation <= sequenceLengths + 1).all()
    assert (monomerUsages <= monomerLimits).all()
    assert nReactions <= reactionLimit
    assert nReactions == monomerUsages.sum()

    print(
        """
Polymerize function report:

For {} sequences of {} different monomers elongating by at most {}:

{:0.1f} ms to evaluate
{} polymerization reactions
{:0.1f} average elongations per sequence
{:0.1%} monomer utilization
{:0.1%} energy utilization
{:0.1%} fully elongated
{:0.1%} completion
""".format(
            nSequences,
            nMonomers,
            length,
            eval_sec * 1000,
            nReactions,
            sequenceElongation.mean(),
            monomerUsages.sum() / monomerLimits.sum(),
            nReactions / reactionLimit,
            (sequenceElongation == sequenceLengths).sum() / nSequences,
            sequenceElongation.sum() / sequenceLengths.sum(),
        )
    )


def _fullProfile():
    np.random.seed(0)

    sequences, monomerLimits, reactionLimit, randomState = _setupRealExample()

    # Recipe from https://docs.python.org/2/library/profile.html#module-cProfile
    pr = cProfile.Profile()
    pr.enable()

    elongation_rates = []  # TODO: What to use here?
    sequenceElongation, monomerUsages, nReactions = polymerize(
        sequences, monomerLimits, reactionLimit, randomState, elongation_rates
    )

    pr.disable()
    s = StringIO()
    sortby = "cumulative"
    ps = pstats.Stats(pr, stream=s).sort_stats(sortby)
    ps.print_stats()
    print(s.getvalue())


if __name__ == "__main__":
    _fullProfile()<|MERGE_RESOLUTION|>--- conflicted
+++ resolved
@@ -29,42 +29,22 @@
 
 PAD_VALUE = polymerize.PAD_VALUE
 
-<<<<<<< HEAD
-
-=======
->>>>>>> 42bd0f22
 # Attach __iter__ method to preserve old interface
 # TODO (John): migrate to new interface
 polymerize.__iter__ = lambda self: iter(
     (self.sequenceElongation, self.monomerUsages, self.nReactions)
 )
 
-<<<<<<< HEAD
-
 # Wrap methods in line-profiling decorator
-=======
-# Wrap methods in line-profiling decorator
-# TODO (John): write an introspection utility to facilitate decoration
->>>>>>> 42bd0f22
 # noinspection PyUnresolvedReferences
 def setup_profiler():
     polymerize.__init__ = line_profile(polymerize.__init__)
 
     polymerize._setup = line_profile(polymerize._setup)
     polymerize._sanitize_inputs = line_profile(polymerize._sanitize_inputs)
-<<<<<<< HEAD
-    polymerize._gather_input_dimensions = line_profile(
-        polymerize._gather_input_dimensions
-    )
-    polymerize._gather_sequence_data = line_profile(polymerize._gather_sequence_data)
-    polymerize._prepare_running_values = line_profile(
-        polymerize._prepare_running_values
-    )
-=======
     polymerize._gather_input_dimensions = line_profile(polymerize._gather_input_dimensions)
     polymerize._gather_sequence_data = line_profile(polymerize._gather_sequence_data)
     polymerize._prepare_running_values = line_profile(polymerize._prepare_running_values)
->>>>>>> 42bd0f22
     polymerize._prepare_outputs = line_profile(polymerize._prepare_outputs)
 
     polymerize._elongate = line_profile(polymerize._elongate)
