import glob
import setuptools

from distutils.core import setup
from distutils.extension import Extension
from Cython.Build import build_ext

from setuptools import find_packages
import numpy as np
import os

# This list specifies the required versions of our direct dependencies.
# The exact versions of all our dependencies that are used for testing
# are listed in requirements.txt.
INSTALL_REQUIRES = [
    'vivarium-core>=1.1.0',
    'vivarium-convenience>=0.0.3',
    'biopython==1.77',
    'Unum==4.1.4',
    'numba==0.50.1',
    'ipython>=7.16.1',
<<<<<<< HEAD
    'aesara==2.3.8',
=======
    'aesara>=2.3.8',
>>>>>>> 2a509f07
    'decorator',
    'iteround',
    'stochastic-arrow>=0.4.4',
    'cobra',
    'matplotlib',
    'pytest',
    'jax',
    'jaxlib',
    'jupyter',
]

if __name__ == '__main__':
    with open("README.md", 'r') as readme:
        long_description = readme.read()

    # to include data in the package, use MANIFEST.in

    ext_modules = [
       Extension(name="wholecell.utils._build_sequences",
                 sources=[os.path.join("wholecell", "utils", "_build_sequences.pyx")],
             include_dirs = [np.get_include()],
                 ),
       Extension(name="wholecell.utils.complexation",
                 sources=[os.path.join("wholecell", "utils", "mc_complexation.pyx")],
             include_dirs = [np.get_include()]
                 ),
       Extension(name="wholecell.utils._fastsums",
                 sources=[os.path.join("wholecell", "utils", "_fastsums.pyx")],
             include_dirs = [np.get_include()]),
    ]

    packages = find_packages(where=".")

    setup(
        name='vivarium-ecoli',
        version='0.0.1',
        cmdclass = {'build_ext': build_ext},
        ext_modules = ext_modules,
        packages=find_packages(where="."),
        author='Eran Agmon, Ryan Spangler',
        author_email='eagmon@stanford.edu, ryan.spangler@gmail.com',
        url='https://github.com/CovertLab/vivarium-ecoli',
        license='MIT',
        entry_points={
            'console_scripts': []},
        long_description=long_description,
        long_description_content_type='text/markdown',
        install_requires=INSTALL_REQUIRES,
    )<|MERGE_RESOLUTION|>--- conflicted
+++ resolved
@@ -19,11 +19,7 @@
     'Unum==4.1.4',
     'numba==0.50.1',
     'ipython>=7.16.1',
-<<<<<<< HEAD
-    'aesara==2.3.8',
-=======
     'aesara>=2.3.8',
->>>>>>> 2a509f07
     'decorator',
     'iteround',
     'stochastic-arrow>=0.4.4',
