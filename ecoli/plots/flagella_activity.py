import os

import numpy as np
from matplotlib import colors, pyplot as plt
from matplotlib.patches import Patch

from vivarium.core.emitter import timeseries_from_data


def plot_activity(
    data,
    settings=None,
    out_dir="out",
    filename="motor_control",
):
    if not settings:
        settings = {}
    if settings.get("data_type") == "timeseries":
        timeseries = data
    else:
        timeseries = timeseries_from_data(data)
    aspect_ratio = settings.get("aspect_ratio", 1)
    fontsize = settings.get("fontsize", 12)

    CheY_vec = timeseries["internal"]["CheY"]
    CheY_P_vec = timeseries["internal"]["CheY_P"]
    motile_state_vec = timeseries["internal"]["motile_state"]
    thrust_vec = timeseries["boundary"]["thrust"]
    flagella_activity = timeseries.get("flagella", {})
    time_vec = timeseries["time"]

    # make flagella activity grid
    flagella_ids = list(flagella_activity.keys())
    flagella_indexes = {}
    next_index = 0
    activity_grid = np.zeros((len(flagella_ids), len(time_vec)))
    total_CW = np.zeros((len(time_vec)))
    for time_index, (time, time_data) in enumerate(data.items()):
        time_flagella = time_data.get("flagella", {})

        for flagella_id, rotation_states in time_flagella.items():
            # get flagella_index by order of appearance
            if flagella_id not in flagella_indexes:
                flagella_indexes[flagella_id] = next_index
                next_index += 1
            flagella_index = flagella_indexes[flagella_id]

            modified_rotation_state = 0
            CW_rotation_state = 0
            if rotation_states == -1:
                modified_rotation_state = 1
            elif rotation_states == 1:
                modified_rotation_state = 2
                CW_rotation_state = 1

            activity_grid[flagella_index, time_index] = modified_rotation_state
            total_CW += np.array(CW_rotation_state)

    # grid for cell state
    motile_state_grid = np.zeros((1, len(time_vec)))
    motile_state_grid[0, :] = motile_state_vec

    # set up colormaps
    # cell motile state
    cmap1 = colors.ListedColormap(["steelblue", "lightgray", "darkorange"])
    bounds1 = [-1, -1 / 3, 1 / 3, 1]
    norm1 = colors.BoundaryNorm(bounds1, cmap1.N)
    motile_legend_elements = [
        Patch(facecolor="steelblue", edgecolor="k", label="Run"),
        Patch(facecolor="darkorange", edgecolor="k", label="Tumble"),
        Patch(facecolor="lightgray", edgecolor="k", label="N/A"),
    ]

    # rotational state
    cmap2 = colors.ListedColormap(["lightgray", "steelblue", "darkorange"])
    bounds2 = [0, 0.5, 1.5, 2]
    norm2 = colors.BoundaryNorm(bounds2, cmap2.N)
    rotational_legend_elements = [
        Patch(facecolor="steelblue", edgecolor="k", label="CCW"),
        Patch(facecolor="darkorange", edgecolor="k", label="CW"),
        Patch(facecolor="lightgray", edgecolor="k", label="N/A"),
    ]

    # plot results
    cols = 1
    rows = 4
    width = 3
    height = width / aspect_ratio
    plt.figure(figsize=(width, height))
    plt.rc("font", size=fontsize)

    # define subplots
    ax1 = plt.subplot(rows, cols, 1)
    ax3 = plt.subplot(rows, cols, 2)
    ax4 = plt.subplot(rows, cols, 3)
    ax5 = plt.subplot(rows, cols, 4)

    # plot Che-P state
    ax1.plot(time_vec, CheY_vec, label="CheY")
    ax1.plot(time_vec, CheY_P_vec, label="CheY_P")
    ax1.legend(loc="center left", bbox_to_anchor=(1, 0.5))
    ax1.set_xticks([])
    ax1.spines["right"].set_visible(False)
    ax1.spines["top"].set_visible(False)
    ax1.set_xlim(time_vec[0], time_vec[-1])
    ax1.set_ylabel("concentration \n (uM)")

    # plot flagella states in a grid
    if len(activity_grid) > 0:
        ax3.imshow(
            activity_grid,
            interpolation="nearest",
            aspect="auto",
            cmap=cmap2,
            norm=norm2,
            # extent=[-1,1,-1,1]
            extent=[time_vec[0], time_vec[-1], len(flagella_ids) + 0.5, 0.5],
        )
        plt.locator_params(axis="y", nbins=len(flagella_ids))
        ax3.set_yticks(list(range(1, len(flagella_ids) + 1)))
        ax3.set_xticks([])
        ax3.set_ylabel("flagella #")
        ax3.tick_params(axis="both", labelsize=fontsize)

        # legend
        ax3.legend(
            title="activity",
            handles=rotational_legend_elements,
            loc="center left",
            bbox_to_anchor=(1, 0.5),
        )
    else:
        # no flagella
        ax3.set_axis_off()

    # plot cell motile state
    ax4.imshow(
        motile_state_grid,
        interpolation="nearest",
        aspect="auto",
        cmap=cmap1,
        norm=norm1,
        extent=[time_vec[0], time_vec[-1], 0, 1],
    )
    ax4.set_yticks([])
    ax4.set_xticks([])

    # legend
    ax4.legend(
        title="motile state",
        handles=motile_legend_elements,
        loc="center left",
        bbox_to_anchor=(1, 0.5),
    )

    # plot motor thrust
    ax5.plot(time_vec, thrust_vec)
    ax5.set_xlim(time_vec[0], time_vec[-1])
    ax5.spines["right"].set_visible(False)
    ax5.spines["top"].set_visible(False)
    ax5.set_ylabel("thrust (pN)")
    ax5.set_xlabel("time (sec)")

    # save figure
    fig_path = os.path.join(out_dir, filename)
    plt.subplots_adjust(wspace=0.7, hspace=0.3)
    plt.savefig(fig_path + ".png", bbox_inches="tight")


def plot_motor_PMF(output, out_dir="out", figname="motor_PMF"):
<<<<<<< HEAD
    thrust = output["thrust"]
=======
    # motile_state = output["motile_state"]
    thrust = output["thrust"]
    # motile_torque = output["motile_torque"]
>>>>>>> 42bd0f22
    PMF = output["PMF"]

    # plot results
    cols = 1
    rows = 1
    plt.figure(figsize=(10 * cols, 2 * rows))

    # define subplots
    ax1 = plt.subplot(rows, cols, 1)

    # plot motile_state
    ax1.plot(PMF, thrust)
    ax1.set_xlabel("PMF (mV)")
    ax1.set_ylabel("force")

    # save figure
    fig_path = os.path.join(out_dir, figname)
    plt.subplots_adjust(wspace=0.7, hspace=0.3)
    plt.savefig(fig_path + ".png", bbox_inches="tight")


def plot_signal_transduction(
    timeseries, plot_config, out_dir="out", filename="signal_transduction"
):
    if plot_config.get("ligand_id"):
        ligand_id = plot_config["ligand_id"]
        ligand = {ligand_id: timeseries["boundary"]["external"][ligand_id]}
    else:
        ligand = timeseries["boundary"]["external"]
    aspect_ratio = plot_config.get("aspect_ratio", 1)
    fontsize = plot_config.get("fontsize", 12)
    chemoreceptor_activity = timeseries["internal"]["chemoreceptor_activity"]
    CheY_P = timeseries["internal"]["CheY_P"]
    motile_state = timeseries["internal"]["motile_state"]
    time_vec = timeseries["time"]

    # grid for cell state
    motile_state_grid = np.zeros((1, len(time_vec)))
    motile_state_grid[0, :] = motile_state

    # set up colormaps
    # cell motile state
    cmap1 = colors.ListedColormap(["steelblue", "lightgray", "darkorange"])
    bounds1 = [-1, -1 / 3, 1 / 3, 1]
    norm1 = colors.BoundaryNorm(bounds1, cmap1.N)
    motile_legend_elements = [
        Patch(facecolor="steelblue", edgecolor="k", label="Run"),
        Patch(facecolor="darkorange", edgecolor="k", label="Tumble"),
        Patch(facecolor="lightgray", edgecolor="k", label="N/A"),
    ]

    # plot results
    cols = 1
    rows = 4
    width = 3
    height = width / aspect_ratio
    plt.figure(figsize=(width, height))
    plt.rc("font", size=12)

    ax1 = plt.subplot(rows, cols, 1)
    ax2 = plt.subplot(rows, cols, 2)
    ax3 = plt.subplot(rows, cols, 3)
    ax4 = plt.subplot(rows, cols, 4)

    for ligand_id, ligand_vec in ligand.items():
        ax1.plot(time_vec, ligand_vec, "steelblue")
    ax2.plot(time_vec, chemoreceptor_activity, "steelblue")
    ax3.plot(time_vec, CheY_P, "steelblue")

    # plot cell motile state
    ax4.imshow(
        motile_state_grid,
        interpolation="nearest",
        aspect="auto",
        cmap=cmap1,
        norm=norm1,
        extent=[time_vec[0], time_vec[-1], 0, 1],
    )

    ax1.set_xticklabels([])
    ax1.spines["right"].set_visible(False)
    ax1.spines["top"].set_visible(False)
    ax1.tick_params(right=False, top=False)
    ax1.set_ylabel("external ligand \n (mM) ", fontsize=fontsize)

    ax2.set_xticklabels([])
    ax2.spines["right"].set_visible(False)
    ax2.spines["top"].set_visible(False)
    ax2.tick_params(right=False, top=False)
    ax2.set_ylabel("cluster activity \n P(on)", fontsize=fontsize)

    ax3.set_xticklabels([])
    ax3.spines["right"].set_visible(False)
    ax3.spines["top"].set_visible(False)
    ax3.tick_params(right=False, top=False)
    ax3.set_ylabel("CheY-P", fontsize=fontsize)

    ax4.spines["right"].set_visible(False)
    ax4.spines["top"].set_visible(False)
    ax4.tick_params(right=False, top=False)
    ax4.set_xlabel("time (s)", fontsize=fontsize)
    ax4.set_ylabel("motile state", fontsize=fontsize)

    # legend
    ax4.legend(
        title="motile state",
        handles=motile_legend_elements,
        loc="center left",
        bbox_to_anchor=(1, 0.5),
    )

    fig_path = os.path.join(out_dir, filename)
    plt.subplots_adjust(wspace=0.7, hspace=0.3)
    plt.savefig(fig_path + ".png", bbox_inches="tight")<|MERGE_RESOLUTION|>--- conflicted
+++ resolved
@@ -168,13 +168,9 @@
 
 
 def plot_motor_PMF(output, out_dir="out", figname="motor_PMF"):
-<<<<<<< HEAD
-    thrust = output["thrust"]
-=======
     # motile_state = output["motile_state"]
     thrust = output["thrust"]
     # motile_torque = output["motile_torque"]
->>>>>>> 42bd0f22
     PMF = output["PMF"]
 
     # plot results
