"""
TfBinding

Bind transcription factors to DNA
"""

import numpy as np

from vivarium.core.process import Process
from vivarium.core.composition import simulate_process
from vivarium.library.dict_utils import deep_merge

from ecoli.library.schema import arrays_from, arrays_to, bulk_schema, listener_schema

from wholecell.utils.constants import REQUEST_PRIORITY_TF_BINDING
from wholecell.utils.random import stochasticRound
from wholecell.utils import units
import six


class TfBinding(Process):
    name = 'ecoli-tf-binding'

    defaults = {
        'tf_ids': [],
        'delta_prob': {'deltaI': [], 'deltaJ': [], 'deltaV': []},
        'n_avogadro': 6.02214076e+23 / units.mol,
        'cell_density': 1100 * units.g / units.L,
        # Calculate promoter binding probability when not 0CS TF
        'p_promoter_bound_tf': lambda active, inactive: float(active) / 
                            (float(active) + float(inactive)),
        'tf_to_tf_type': {},
        'active_to_bound': {},
        'get_unbound': lambda tf: '',
        'active_to_inactive_tf': {},
        'bulk_molecule_ids': [],
        'bulk_mass_data': np.array([[]]) * units.g / units.mol,
        'seed': 0,
        # partitioning flags
        'request_only': False,
        'evolve_only': False,}

    # Constructor
    def __init__(self, parameters=None):
        super().__init__(parameters)

        # Get IDs of transcription factors
        self.tf_ids = self.parameters['tf_ids']
        self.n_TF = len(self.tf_ids)

        # Build dict that maps TFs to transcription units they regulate
        self.delta_prob = self.parameters['delta_prob']
        self.TF_to_TU_idx = {}

        for i, tf in enumerate(self.tf_ids):
            self.TF_to_TU_idx[tf] = self.delta_prob['deltaI'][
                self.delta_prob['deltaJ'] == i]

        # Get total counts of transcription units
        self.n_TU = self.delta_prob['shape'][0]

        # Get constants
        self.n_avogadro = self.parameters['n_avogadro']
        self.cell_density = self.parameters['cell_density']

        # Create dictionaries and method
        self.p_promoter_bound_tf = self.parameters['p_promoter_bound_tf']
        self.tf_to_tf_type = self.parameters['tf_to_tf_type']

        # Build views with low request priority to requestAll
        # self.bulkMoleculesRequestPriorityIs(REQUEST_PRIORITY_TF_BINDING)
        # self.promoters = self.uniqueMoleculesView('promoter')

        self.active_to_bound = self.parameters['active_to_bound']
        self.get_unbound = self.parameters['get_unbound']
        self.active_to_inactive_tf = self.parameters['active_to_inactive_tf']

        self.active_tfs = {}
        self.inactive_tfs = {}

        for tf in self.tf_ids:
            self.active_tfs[tf] = tf + '[c]'

            if self.tf_to_tf_type[tf] == '1CS':
                if tf == self.active_to_bound[tf]:
                    self.inactive_tfs[tf] = self.get_unbound(tf + '[c]')
                else:
                    self.inactive_tfs[tf] = self.active_to_bound[tf] + '[c]'
            elif self.tf_to_tf_type[tf] == '2CS':
                self.inactive_tfs[tf] = self.active_to_inactive_tf[tf + '[c]']

        self.bulk_mass_data = self.parameters['bulk_mass_data']

        # Build array of active TF masses
        self.bulk_molecule_ids = self.parameters['bulk_molecule_ids']
        tf_indexes = [np.where(self.bulk_molecule_ids == tf_id + '[c]')[0][0]
            for tf_id in self.tf_ids]
        self.active_tf_masses = (self.bulk_mass_data[tf_indexes] / self.n_avogadro).asNumber(units.fg)

        self.seed = self.parameters['seed']
        self.random_state = np.random.RandomState(seed = self.seed)
        
        self.request_only = self.parameters['request_only']
        self.evolve_only = self.parameters['evolve_only']
        
    def ports_schema(self):
        return {
            'promoters': {
                '*': {
                    'TU_index': {'_default': 0, '_updater': 'set', '_emit': True},
                    'bound_TF': {'_default': 0, '_updater': 'set', '_emit': True},
                    'submass': {'_default': 0, '_emit': True}}},

            'active_tfs': bulk_schema([
                self.active_tfs[tf]
                for tf in self.tf_ids]),

            'inactive_tfs': bulk_schema([
                self.inactive_tfs[tf]
                for tf in self.tf_ids
                if tf in self.inactive_tfs]),

            'listeners': {
                'rna_synth_prob': listener_schema({
                    'pPromoterBound': 0,
                    'nPromoterBound': 0,
                    'nActualBound': 0,
                    'n_available_promoters': 0,
                    'n_bound_TF_per_TU': 0})}
            }
        
    def calculate_request(self, timestep, states):
        # request all active tfs
        requests = {'active_tfs': {}}
        for tf_id in self.tf_ids:
            active_tf_key = self.active_tfs[tf_id]
            tf_count = states['active_tfs'][active_tf_key]
            requests['active_tfs'][active_tf_key] = tf_count

        return requests
        
    def evolve_state(self, timestep, states):
        # If there are no promoters, return immediately
        if not states['promoters']:
            return {}

        # Get attributes of all promoters
        # TU_index, bound_TF = self.promoters.attrs('TU_index', 'bound_TF')
        TU_index, bound_TF = arrays_from(
            states['promoters'].values(),
            ['TU_index', 'bound_TF'])

        # Calculate number of bound TFs for each TF prior to changes
        n_bound_TF = bound_TF.sum(axis=0)

        # Initialize new bound_TF array
        bound_TF_new = np.zeros_like(bound_TF)

        # Create vectors for storing values
        pPromotersBound = np.zeros(self.n_TF, dtype=np.float64)
        nPromotersBound = np.zeros(self.n_TF, dtype=np.float64)
        nActualBound = np.zeros(self.n_TF, dtype=np.float64)
        n_promoters = np.zeros(self.n_TF, dtype=np.float64)
        n_bound_TF_per_TU = np.zeros((self.n_TU, self.n_TF), dtype=np.int16)

        update = {
            'active_tfs': {}}

        for tf_idx, tf_id in enumerate(self.tf_ids):
            # Free all DNA-bound transcription factors into free active
            # transcription factors
            active_tf_key = self.active_tfs[tf_id]
            tf_count = states['active_tfs'][active_tf_key]

            bound_tf_counts = n_bound_TF[tf_idx]
<<<<<<< HEAD

            update['active_tfs'][active_tf_key] = bound_tf_counts
            
=======
            update['active_tfs'][active_tf_key] = bound_tf_counts
            
            #=======================wcEcoli Code==============================#
>>>>>>> 6dfcdda9
            # active_tf_view.countInc(bound_tf_counts)
            
            # Get counts of transcription factors
            # countInc() above increases count() but not total_counts() value
            # so need to add freed TFs to the total active
            # active_tf_counts = active_tf_view.total_counts()+bound_tf_counts
            # n_available_active_tfs = active_tf_view.count()
            active_tf_counts = tf_count + bound_tf_counts
            n_available_active_tfs = states['active_tfs'][active_tf_key] + bound_tf_counts

            # Determine the number of available promoter sites
            available_promoters = np.isin(TU_index, self.TF_to_TU_idx[tf_id])
            n_available_promoters = np.count_nonzero(available_promoters)
            n_promoters[tf_idx] = n_available_promoters

            # If there are no active transcription factors to work with,
            # continue to the next transcription factor
            if n_available_active_tfs == 0:
                continue

            # Compute probability of binding the promoter
            if self.tf_to_tf_type[tf_id] == '0CS':
                pPromoterBound = 1.
            else:
                # inactive_tf_counts = self.inactive_tf_view[tf_id].total_counts()
                inactive_tf_counts = states['inactive_tfs'][self.inactive_tfs[tf_id]]
                pPromoterBound = self.p_promoter_bound_tf(
                    active_tf_counts, inactive_tf_counts)

            # Calculate the number of promoters that should be bound
            n_to_bind = int(min(stochasticRound(
                self.random_state, np.full(n_available_promoters, pPromoterBound)).sum(),
                n_available_active_tfs))

            bound_locs = np.zeros(n_available_promoters, dtype=bool)
            if n_to_bind > 0:
                # Determine randomly which DNA targets to bind based on which of
                # the following is more limiting:
                # number of promoter sites to bind, or number of active
                # transcription factors
                bound_locs[
                    self.random_state.choice(
                        n_available_promoters,
                        size=n_to_bind,
                        replace=False)
                    ] = True

                # Update count of free transcription factors
                # active_tf_view.countDec(bound_locs.sum())
                update['active_tfs'][active_tf_key] -= bound_locs.sum()

                # Update bound_TF array
                bound_TF_new[available_promoters, tf_idx] = bound_locs

            n_bound_TF_per_TU[:, tf_idx] = np.bincount(
                TU_index[bound_TF_new[:, tf_idx]],
                minlength=self.n_TU)

            # Record values
            pPromotersBound[tf_idx] = pPromoterBound
            nPromotersBound[tf_idx] = n_to_bind
            nActualBound[tf_idx] = bound_locs.sum()

        delta_TF = bound_TF_new.astype(np.int8) - bound_TF.astype(np.int8)
        mass_diffs = delta_TF.dot(self.active_tf_masses)

        # # Reset bound_TF attribute of promoters
        # self.promoters.attrIs(bound_TF=bound_TF_new)

        # # Add mass_diffs array to promoter submass
        # self.promoters.add_submass_by_array(mass_diffs)

        update['promoters'] = {
            key: {
                'bound_TF': bound_TF_new[index],
                'submass': mass_diffs[index]}
            for index, key in enumerate(states['promoters'].keys())}

        update['listeners'] = {
            'rna_synth_prob': {
                'pPromoterBound': pPromotersBound,
                'nPromoterBound': nPromotersBound,
                'nActualBound': nActualBound,
                'n_available_promoters': n_promoters,
                'n_bound_TF_per_TU': n_bound_TF_per_TU}}

        return update
    
    def next_update(self, timestep, states):
        if self.request_only:
            update = self.calculate_request(timestep, states)
        elif self.evolve_only:
            update = self.evolve_state(timestep, states)
        else:
            # TODO. Figure out how to separate listeners from requests
            requests = self.calculate_request(timestep, states)
            states = deep_merge(states, requests)
            update = self.evolve_state(timestep, states)
        return update<|MERGE_RESOLUTION|>--- conflicted
+++ resolved
@@ -173,15 +173,9 @@
             tf_count = states['active_tfs'][active_tf_key]
 
             bound_tf_counts = n_bound_TF[tf_idx]
-<<<<<<< HEAD
-
-            update['active_tfs'][active_tf_key] = bound_tf_counts
-            
-=======
             update['active_tfs'][active_tf_key] = bound_tf_counts
             
             #=======================wcEcoli Code==============================#
->>>>>>> 6dfcdda9
             # active_tf_view.countInc(bound_tf_counts)
             
             # Get counts of transcription factors
