--- conflicted
+++ resolved
@@ -8,15 +8,9 @@
 import numpy as np
 
 from vivarium.core.process import Process
-<<<<<<< HEAD
-from vivarium.core.composition import simulate_process
 from vivarium.library.dict_utils import deep_merge
 
-from ecoli.library.schema import array_to, array_from, arrays_from, arrays_to, add_elements, listener_schema, bulk_schema
-=======
-
-from ecoli.library.schema import array_to, arrays_from, arrays_to, bulk_schema
->>>>>>> 6dfcdda9
+from ecoli.library.schema import array_to, array_from, arrays_from, arrays_to, bulk_schema
 
 from wholecell.utils import units
 from wholecell.utils.polymerize import buildSequences, polymerize, computeMassIncrease
@@ -140,13 +134,8 @@
         n_oriC = len(states['oriCs'])
 		# If there are no origins, return immediately
         if n_oriC == 0:
-<<<<<<< HEAD
             return requests
         
-=======
-            return {}
-
->>>>>>> 6dfcdda9
         # Get current cell mass
         cellMass = (states['listeners']['mass']['cell_mass'] * units.fg)
 
