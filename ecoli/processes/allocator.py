"""
Allocator

Updates bulk with process updates, runs metabolism, runs process requests, allocates molecules
"""
import numpy as np

<<<<<<< HEAD
=======
from vivarium.core.process import Deriver

# from ecoli.processes.rna_degradation import RnaDegradation
# from ecoli.processes.protein_degradation import ProteinDegradation
# from ecoli.processes.two_component_system import TwoComponentSystem
# from ecoli.processes.tf_binding import TfBinding
# from ecoli.processes.metabolism import Metabolism
#
# CUSTOM_PRIORITIES = {RnaDegradation.name: 10,
#                      ProteinDegradation.name: 10,
#                      TwoComponentSystem.name: -5,
#                      TfBinding.name: -10,
#                      Metabolism.name: -10}

# TODO -- use the default process names (commented code above)
CUSTOM_PRIORITIES = {'rna_degradation': 10,
                      'protein_degradation': 10,
                      'two_component_system': -5,
                      'tf_binding': -10,
                      'metabolism': -10}
>>>>>>> a7f8dba7

ASSERT_POSITIVE_COUNTS = True

class NegativeCountsError(Exception):
	pass

class Allocator(Deriver):
    name = 'allocator'

    defaults = {}
    
    processes = {}

    # Constructor
    def __init__(self, parameters=None):
        super().__init__(parameters)
        self.moleculeNames = self.parameters['molecule_names']
        self.n_molecules = len(self.moleculeNames)
        self.mol_name_to_idx = {name: idx for idx, name in enumerate(self.moleculeNames)}
        self.mol_idx_to_name = {idx: name for idx, name in enumerate(self.moleculeNames)}
        self.processNames = self.parameters['process_names']
        self.n_processes = len(self.processNames)
        self.proc_name_to_idx = {name: idx for idx, name in enumerate(self.processNames)}
        self.proc_idx_to_name = {idx: name for idx, name in enumerate(self.processNames)}
        self.processPriorities = np.zeros(len(self.processNames))
        for process, custom_priority in self.parameters['custom_priorities'].items():
            self.processPriorities[self.proc_name_to_idx[process]] = custom_priority
        self.seed = self.parameters['seed']
        self.random_state = np.random.RandomState(seed = self.seed)

    def ports_schema(self):
        ports = {
            'bulk': {
                molecule: {'_default': 0} 
                for molecule in self.moleculeNames},
            'request': {
                process: {
                    'bulk': {
                        '*': {'_default': 0, '_updater': 'set'}}}
                for process in self.processNames},
            'allocate': {
                process: {
                    'bulk': {
                        '*': {'_default': 0, '_updater': 'set'}}}
                for process in self.processNames},
        }
        return ports

    def next_update(self, timestep, states):
        total_counts = np.array([states['bulk'][molecule] for 
                                 molecule in self.mol_idx_to_name.values()])
        original_totals = total_counts.copy()
        counts_requested = np.zeros((self.n_molecules, self.n_processes))
        for process in states['request']:
            proc_idx = self.proc_name_to_idx[process]
            for molecule, count in states['request'][process]['bulk'].items():
                mol_idx = self.mol_name_to_idx[molecule]
                counts_requested[mol_idx][proc_idx] += count

        if ASSERT_POSITIVE_COUNTS and np.any(counts_requested < 0):
            raise NegativeCountsError(
                "Negative value(s) in counts_requested:\n"
                + "\n".join(
                    "{} in {} ({})".format(
                        self.mol_idx_to_name[molIndex],
                        self.proc_idx_to_name[processIndex],
                        counts_requested[molIndex, processIndex]
                        )
                    for molIndex, processIndex in zip(*np.where(counts_requested < 0))
                    )
                )

        # Calculate partition
        partitioned_counts = calculatePartition(
            self.processPriorities,
            counts_requested,
            total_counts,
            self.random_state
            )
        
        partitioned_counts.astype(int, copy=False)
        
        if ASSERT_POSITIVE_COUNTS and np.any(partitioned_counts < 0):
            raise NegativeCountsError(
                    "Negative value(s) in partitioned_counts:\n"
                    + "\n".join(
                    "{} in {} ({})".format(
                        self.mol_idx_to_name[molIndex],
                        self.proc_idx_to_name[processIndex],
                        counts_requested[molIndex, processIndex]
                        )
                    for molIndex, processIndex in zip(*np.where(partitioned_counts < 0))
                    )
                )

        # Record unpartitioned counts for later merging
        counts_unallocated = original_totals - np.sum(
            partitioned_counts, axis=-1)

        if ASSERT_POSITIVE_COUNTS and np.any(counts_unallocated < 0):
            raise NegativeCountsError(
                    "Negative value(s) in counts_unallocated:\n"
                    + "\n".join(
                    "{} ({})".format(
                        self.mol_idx_to_name[molIndex],
                        counts_unallocated[molIndex]
                        )
                    for molIndex in np.where(counts_unallocated < 0)[0]
                    )
                )
        
        update = {
            'request': {
                process: {
                    'bulk': {
                        molecule: 0 
                        for molecule in states['request'][process]['bulk']}}
                for process in states['request']},
            'allocate': {
                process: {
                    'bulk': {molecule: partitioned_counts[
                        self.mol_name_to_idx[molecule], 
                        self.proc_name_to_idx[process]] 
                    for molecule in states['request'][process]['bulk']}}
                for process in states['request']}}
        
        return update

def calculatePartition(process_priorities, counts_requested, total_counts, random_state):
    priorityLevels = np.sort(np.unique(process_priorities))[::-1]
    
    partitioned_counts = np.zeros_like(counts_requested)

    for priorityLevel in priorityLevels:
        processHasPriority = (priorityLevel == process_priorities)

        requests = counts_requested[:, processHasPriority].copy()

        total_requested = requests.sum(axis=1)
        excess_request_mask = (total_requested > total_counts)

        # Get fractional request for molecules that have excess request
        # compared to available counts
        fractional_requests = (
            requests[excess_request_mask, :] * total_counts[excess_request_mask, np.newaxis]
            / total_requested[excess_request_mask, np.newaxis]
            )

        # Distribute fractional counts to ensure full allocation of excess
        # request molecules
        remainders = fractional_requests % 1
        options = np.arange(remainders.shape[1])
        for idx, remainder in enumerate(remainders):
            total_remainder = remainder.sum()
            count = int(np.round(total_remainder))
            if count > 0:
                allocated_indices = random_state.choice(options, size=count, p=remainder/total_remainder, replace=False)
                fractional_requests[idx, allocated_indices] += 1
        requests[excess_request_mask, :] = fractional_requests

        allocations = requests.astype(np.int64)
        partitioned_counts[:, processHasPriority] = allocations
        total_counts -= allocations.sum(axis=1)
    return partitioned_counts<|MERGE_RESOLUTION|>--- conflicted
+++ resolved
@@ -4,30 +4,8 @@
 Updates bulk with process updates, runs metabolism, runs process requests, allocates molecules
 """
 import numpy as np
-
-<<<<<<< HEAD
-=======
 from vivarium.core.process import Deriver
 
-# from ecoli.processes.rna_degradation import RnaDegradation
-# from ecoli.processes.protein_degradation import ProteinDegradation
-# from ecoli.processes.two_component_system import TwoComponentSystem
-# from ecoli.processes.tf_binding import TfBinding
-# from ecoli.processes.metabolism import Metabolism
-#
-# CUSTOM_PRIORITIES = {RnaDegradation.name: 10,
-#                      ProteinDegradation.name: 10,
-#                      TwoComponentSystem.name: -5,
-#                      TfBinding.name: -10,
-#                      Metabolism.name: -10}
-
-# TODO -- use the default process names (commented code above)
-CUSTOM_PRIORITIES = {'rna_degradation': 10,
-                      'protein_degradation': 10,
-                      'two_component_system': -5,
-                      'tf_binding': -10,
-                      'metabolism': -10}
->>>>>>> a7f8dba7
 
 ASSERT_POSITIVE_COUNTS = True
 
