"""
MetabolismRedux
"""

import numpy as np
import time
from scipy.sparse import csr_matrix

from vivarium.core.process import Step

from ecoli.library.schema import (numpy_schema, bulk_name_to_idx,
    listener_schema, counts)

from wholecell.utils import units

from ecoli.processes.registries import topology_registry
import cvxpy as cp
from typing import Iterable, Mapping
from dataclasses import dataclass

COUNTS_UNITS = units.mmol
VOLUME_UNITS = units.L
MASS_UNITS = units.g
TIME_UNITS = units.s
CONC_UNITS = COUNTS_UNITS / VOLUME_UNITS
CONVERSION_UNITS = MASS_UNITS * TIME_UNITS / VOLUME_UNITS
GDCW_BASIS = units.mmol / units.g / units.h


NAME = 'ecoli-metabolism-redux'
TOPOLOGY = topology_registry.access('ecoli-metabolism')
# TODO (Cyrus) - Re-add when kinetics are added.
# TOPOLOGY['kinetic_flux_targets'] = ('rates', 'fluxes')
topology_registry.register(NAME, TOPOLOGY)

# TODO (Cyrus) - Remove when have a better way to handle these rxns.
# ParCa mistakes in carbon gen, efflux/influx proton gen, mass gen
BAD_RXNS = ["RXN-12440", "TRANS-RXN-121", "TRANS-RXN-300",
            "TRANS-RXN-8", "R15-RXN-MET/CPD-479//CPD-479/MET.25."]

FREE_RXNS = ["TRANS-RXN-145", "TRANS-RXN0-545", "TRANS-RXN0-474"]

class MetabolismRedux(Step):
    name = NAME
    topology = TOPOLOGY

    defaults = {
        'stoichiometry': [],
        'reaction_catalysts': [],
        'catalyst_ids': [],
        # TODO (Cyrus) -- get these passed in, subset of the stoichimetry
        'kinetic_rates': [],
        'media_id': 'minimal',
        'objective_type': 'homeostatic',
        'cell_density': 1100 * units.g / units.L,
        'concentration_updates': None,
        'maintenance_reaction': {},
    }

    def __init__(self, parameters):
        super().__init__(parameters)

        stoich_dict = dict(sorted(self.parameters['stoich_dict'].items()))
        for rxn in BAD_RXNS:
            stoich_dict.pop(rxn)
        # Add maintenance reaction
        stoich_dict['maintenance_reaction'] = self.parameters['maintenance_reaction']

        # Get all metabolite names
        self.metabolite_names = set()
        for reaction, stoich in stoich_dict.items():
            self.metabolite_names.update(stoich.keys())

        self.metabolite_names = sorted(list(self.metabolite_names))
        self.reaction_names = list(stoich_dict.keys())
        n_metabolites = len(self.metabolite_names)
        n_reactions = len(self.reaction_names)

        metabolites_idx = {species: i for i, species in enumerate(self.metabolite_names)}

        # Convert stoichiometric dictionary to array
        self.stoichiometry = np.zeros((n_metabolites, n_reactions), dtype=np.int8)

        # Get indices of catalysts for each reaction
        reaction_catalysts = self.parameters['reaction_catalysts']
        self.catalyst_ids = self.parameters['catalyst_ids']
        catalyst_idx = {catalyst: i for i, catalyst in enumerate(self.catalyst_ids)}

        self.catalyzed_rxn_enzymes_idx = []

        # Create stoichiometry matrix and enzyme catalyzed reaction index
        for col_idx, (reaction, stoich) in enumerate(stoich_dict.items()):
            for species, coefficient in stoich.items():
                i = metabolites_idx[species]
                self.stoichiometry[i, col_idx] = coefficient

            # now adds an entry for every reaction, list can be empty
            enzyme_idx = [catalyst_idx[catalyst] for catalyst in reaction_catalysts.get(reaction, [])]
            self.catalyzed_rxn_enzymes_idx.append(enzyme_idx)

        self.media_id = self.parameters['media_id']
        self.cell_density = self.parameters['cell_density']
        self.nAvogadro = self.parameters['avogadro']
        self.ngam = self.parameters['non_growth_associated_maintenance']
        self.gam = self.parameters['dark_atp'] * self.parameters['cell_dry_mass_fraction']

        # new variables for the model
        self.cell_mass = None
        self.previous_mass = None
        self.reaction_fluxes = None

        # methods from config
        self._biomass_concentrations = {}  # type: dict
        self._getBiomassAsConcentrations = self.parameters['get_biomass_as_concentrations']
        self.concentration_updates = self.parameters['concentration_updates']
        self.exchange_constraints = self.parameters['exchange_constraints']
        self.get_kinetic_constraints = self.parameters['get_kinetic_constraints']
        self.kinetic_constraint_reactions = self.parameters['kinetic_constraint_reactions']
        self.nutrient_to_doubling_time = self.parameters['nutrient_to_doubling_time']

        # retrieve exchanged molecules
        self.exchange_molecules = set()
        exchanges = parameters['exchange_data_from_media'](self.media_id)
        self.exchange_molecules.update(exchanges['externalExchangeMolecules'])

        # retrieve conc dict and get homeostatic objective.
        conc_dict = self.concentration_updates.concentrations_based_on_nutrients(self.media_id)
        doubling_time = parameters['doubling_time']
        conc_dict.update(self.getBiomassAsConcentrations(doubling_time))
        
        # Separate homeostatic objective into metabolite and conc arrays
        self.homeostatic_metabolites = np.array(list(conc_dict.keys()))
        self.homeostatic_concs = np.array([conc.asNumber(CONC_UNITS) for conc in conc_dict.values()])

        # Network flow initialization
        self.network_flow_model = NetworkFlowModel(
            stoich_arr=self.stoichiometry,
            metabolites=self.metabolite_names,
            reactions=self.reaction_names,
            homeostatic_metabolites=self.homeostatic_metabolites,
            kinetic_reactions=self.kinetic_constraint_reactions,
            free_reactions=FREE_RXNS)

        # important bulk molecule names
        self.catalyst_ids = self.parameters['catalyst_ids']
        self.aa_names = self.parameters['aa_names']
        self.kinetic_constraint_enzymes = self.parameters['kinetic_constraint_enzymes']
        self.kinetic_constraint_substrates = self.parameters['kinetic_constraint_substrates']

        # Helper indices for Numpy indexing
        self.homeostatic_metabolite_idx = None

        # Cache uptake parameters from previous timestep
        self.allowed_exchange_uptake = None

    def ports_schema(self):

        return {
            'bulk': numpy_schema('bulk'),
            'bulk_total': numpy_schema('bulk', partition=False),
            # 'kinetic_flux_targets': {reaction_id: {} for reaction_id
            #     in self.parameters['kinetic_rates']},

            'environment': {
                'media_id': {
                    '_default': '',
                    '_updater': 'set'},
                'exchange': {
                    str(element): {'_default': 0}
                    for element in self.exchange_molecules
                },
                # can probably remove, identical to exchanges except tuple.
                'exchange_data': {
                    'unconstrained': {'_default': []},
                    'constrained': {'_default': []}}},

            'polypeptide_elongation': {
                'aa_count_diff': {
                    '_default': {},
                    '_emit': True,
                    '_divider': 'empty_dict'},
                'gtp_to_hydrolyze': {
                    '_default': 0,
                    '_emit': True,
                    '_divider': 'zero'}
            },

            'listeners': {
                'mass': listener_schema({
                    'cell_mass': 0.0,
                    'dry_mass': 0.0}),

                'fba_results': listener_schema({
                    'solution_fluxes': [],
                    'solution_dmdt': [],
                    'solution_residuals': [],
                    'time_per_step': 0.0,
                    'estimated_fluxes': [],
                    'estimated_homeostatic_dmdt': [],
                    'target_homeostatic_dmdt': [],
                    'estimated_exchange_dmdt': {},
                    'estimated_intermediate_dmdt': [],
                    'target_kinetic_fluxes': [],
                    'target_kinetic_bounds': [],
                    'reaction_catalyst_counts': [],
                    'maintenance_target': 0
                }),

                'enzyme_kinetics': listener_schema({
                    'metabolite_counts_init': 0,
                    'metabolite_counts_final': 0,
                    'enzyme_counts_init': 0,
                    'counts_to_molar': 1.0,
                    'actual_fluxes': [],
                    'target_fluxes': [],
                    'target_fluxes_upper': [],
                    'target_fluxes_lower': []})
            },

            'first_update': {
                '_default': True,
                '_updater': 'set',
                '_divider': {'divider': 'set_value',
                    'config': {'value': True}},
            },
            'evolvers_ran': {'_default': True},
        }

    def update_condition(self, timestep, states):
        return states['evolvers_ran']

    def next_update(self, timestep, states):
        # Skip t=0
        if states['first_update']:
            return {'first_update': False}

        # Initialize indices
        if self.homeostatic_metabolite_idx is None:
            self.bulk_ids = states['bulk']['id']
            self.homeostatic_metabolite_idx = bulk_name_to_idx(self.homeostatic_metabolites, self.bulk_ids)
            self.catalyst_idx = bulk_name_to_idx(self.catalyst_ids, self.bulk_ids)
            self.kinetics_enzymes_idx = bulk_name_to_idx(self.kinetic_constraint_enzymes, self.bulk_ids)
            self.kinetics_substrates_idx = bulk_name_to_idx(self.kinetic_constraint_substrates, self.bulk_ids)

        # metabolites not in either set are constrained to zero uptake.
        exchange_data = states['environment']['exchange_data']
        unconstrained_uptake = exchange_data['unconstrained']
        constrained_uptake =  exchange_data['constrained']
        
        new_allowed_exchange_uptake = set(unconstrained_uptake).union(constrained_uptake.keys())
        new_exchange_molecules = set(self.exchange_molecules).union(set(new_allowed_exchange_uptake))

        # set up network flow model exchanges and uptakes
        if (new_exchange_molecules != self.exchange_molecules) or (
            new_allowed_exchange_uptake != self.allowed_exchange_uptake
        ):
            self.network_flow_model.set_up_exchanges(new_exchange_molecules, new_allowed_exchange_uptake)
            self.exchange_molecules = new_exchange_molecules
            self.allowed_exchange_uptake = new_allowed_exchange_uptake

        # extract the states from the ports
        homeostatic_metabolite_counts = counts(states['bulk'], self.homeostatic_metabolite_idx)
        self.timestep = self.calculate_timestep(states)

        # TODO (Cyrus) - Implement kinetic model
        # kinetic_flux_targets = states['kinetic_flux_targets']
        # needed for kinetics
        current_catalyst_counts = counts(states['bulk'], self.catalyst_idx)
        translation_gtp = states['polypeptide_elongation']['gtp_to_hydrolyze']
        kinetic_enzyme_counts = counts(states['bulk'], self.kinetics_enzymes_idx) # kinetics related
        kinetic_substrate_counts = counts(states['bulk'], self.kinetics_substrates_idx)

        # cell mass difference for calculating GAM
        if self.cell_mass is not None:
            self.previous_mass = self.cell_mass
        self.cell_mass = states['listeners']['mass']['cell_mass'] * units.fg
        dry_mass = states['listeners']['mass']['dry_mass'] * units.fg

        cell_volume = self.cell_mass / self.cell_density
        # Coefficient to convert between flux (mol/g DCW/hr) basis
        # and concentration (M) basis
        conversion_coeff = (dry_mass / self.cell_mass * self.cell_density * self.timestep * units.s)
        self.counts_to_molar = (1 / (self.nAvogadro * cell_volume)).asUnit(CONC_UNITS)

        # maintenance target
        if self.previous_mass is not None:
            flux_gam = self.gam * (self.cell_mass - self.previous_mass) / VOLUME_UNITS
        else:
            flux_gam = 0 * CONC_UNITS
        flux_ngam = (self.ngam * conversion_coeff)
        flux_gtp = (self.counts_to_molar * translation_gtp)

        total_maintenance = flux_gam + flux_ngam + flux_gtp
        maintenance_target = total_maintenance.asNumber()

        # binary kinetic targets - sum up enzyme counts for each reaction. -1 means missing catalyst.
        reaction_catalyst_counts = np.array([sum([current_catalyst_counts[enzyme_idx]
                                                  for enzyme_idx in enzymes_idx])
                                             if len(enzymes_idx) > 0 else -1
                                             for enzymes_idx in self.catalyzed_rxn_enzymes_idx])
        # Get reaction indices whose fluxes should be set to zero
        # because there are no enzymes to catalyze the rxn
        binary_kinetic_idx = np.where(~reaction_catalyst_counts.astype(np.bool_))
        
        # TODO: Figure out how to handle changing media ID
        
        homeostatic_metabolite_concentrations = (homeostatic_metabolite_counts * self.counts_to_molar.asNumber())
        target_homeostatic_dmdt = (self.homeostatic_concs - homeostatic_metabolite_concentrations) / self.timestep

        # kinetic constraints 
        # TODO (Cyrus) eventually collect isozymes in single reactions, map
        # enzymes to reacts via stoich instead of kinetic_constraint_reactions
        kinetic_enzyme_conc = self.counts_to_molar * kinetic_enzyme_counts
        kinetic_substrate_conc = self.counts_to_molar * kinetic_substrate_counts
        kinetic_constraints = self.get_kinetic_constraints(kinetic_enzyme_conc, kinetic_substrate_conc) # kinetic
        enzyme_kinetic_boundaries = ((self.timestep * units.s) * kinetic_constraints).asNumber(CONC_UNITS).astype(float)
        target_kinetic_values = enzyme_kinetic_boundaries[:, 1]
        target_kinetic_bounds = enzyme_kinetic_boundaries[:, [0, 2]]

        # TODO (Cyrus) solve network flow problem to get fluxes
        objective_weights = {'secretion': 0.01, 'efficiency': 0.0001, 'kinetics': 0.000001}
        solution: FlowResult = self.network_flow_model.solve(
            homeostatic_targets=target_homeostatic_dmdt,
            maintenance_target=maintenance_target,
            kinetic_targets=target_kinetic_values,
            binary_kinetic_idx=binary_kinetic_idx,
            objective_weights=objective_weights,
            solver=cp.GLOP)

        self.reaction_fluxes = solution.velocities
        self.metabolite_dmdt = solution.dm_dt
        self.metabolite_exchange = solution.exchanges


        # recalculate flux concentrations to counts
        estimated_reaction_fluxes = self.concentrationToCounts(self.reaction_fluxes)
        metabolite_dmdt_counts = self.concentrationToCounts(self.metabolite_dmdt)
        target_kinetic_flux = self.concentrationToCounts(target_kinetic_values)
        target_maintenance_flux = self.concentrationToCounts(maintenance_target)
        target_homeostatic_dmdt = self.concentrationToCounts(target_homeostatic_dmdt)
        estimated_exchange_array = self.concentrationToCounts(self.metabolite_exchange)
        target_kinetic_bounds = self.concentrationToCounts(target_kinetic_bounds)

        estimated_homeostatic_dmdt = metabolite_dmdt_counts[self.network_flow_model.homeostatic_idx]
        estimated_intermediate_dmdt = metabolite_dmdt_counts[self.network_flow_model.intermediates_idx]
        estimated_exchange_dmdt = {metabolite: exchange
            for metabolite, exchange in zip(self.network_flow_model.mets,
            estimated_exchange_array) if metabolite in new_exchange_molecules}

        return {
            'bulk': [(self.homeostatic_metabolite_idx, estimated_homeostatic_dmdt)],
            'environment': {
                'exchanges': estimated_exchange_dmdt  # changes to external metabolites
            },
            'listeners': {
                'fba_results': {
                    'estimated_fluxes': estimated_reaction_fluxes,
                    'estimated_homeostatic_dmdt': estimated_homeostatic_dmdt,
                    'target_homeostatic_dmdt': target_homeostatic_dmdt,
                    'target_kinetic_fluxes': target_kinetic_flux,
                    'target_kinetic_bounds': target_kinetic_bounds,
                    'estimated_exchange_dmdt': estimated_exchange_dmdt,
                    'estimated_intermediate_dmdt': estimated_intermediate_dmdt,
                    'maintenance_target': target_maintenance_flux,
                    'solution_fluxes': solution.velocities,
                    'solution_dmdt': solution.dm_dt,
                    'reaction_catalyst_counts': reaction_catalyst_counts,
                    'time_per_step': time.time()
                }
            }
        }

    def concentrationToCounts(self, concs):
        return np.rint(np.dot(concs, (CONC_UNITS /
            self.counts_to_molar * self.timestep).asNumber())).astype(int)

    def getBiomassAsConcentrations(self, doubling_time):
        """
        Caches the result of the sim_data function to improve performance since
        function requires computation but won't change for a given doubling_time.

        Args:
            doubling_time (float with time units): doubling time of the cell to
                get the metabolite concentrations for

        Returns:
            dict {str : float with concentration units}: dictionary with metabolite
                IDs as keys and concentrations as values

        """

        # TODO (Cyrus) Repeats code found in processes/metabolism.py Should think of a way to share.

        minutes = doubling_time.asNumber(units.min)  # hashable
        if minutes not in self._biomass_concentrations:
            self._biomass_concentrations[minutes] = self._getBiomassAsConcentrations(doubling_time)

        return self._biomass_concentrations[minutes]


@dataclass
class FlowResult:
    """Reaction velocities and dm/dt for an FBA solution, with metrics."""
    velocities: Iterable[float]
    dm_dt: Iterable[float]
    exchanges: Iterable[float]
    objective: float


class NetworkFlowModel:
    # TODO Documentation
    """A network flow model for estimating fluxes in the metabolic network based on network structure. Flow is mainly
    driven by precursor demand (homeostatic objective) and availability of nutrients."""
    def __init__(self,
                 stoich_arr: Iterable[dict],
                 metabolites: Iterable[list],
                 reactions: Iterable[list],
                 homeostatic_metabolites: Iterable[str],
                 kinetic_reactions: Iterable[str],
                 free_reactions: Iterable[str],
    ):
        self.S_orig = csr_matrix(stoich_arr.astype(np.int64))
        self.S_exch = None
        self.n_mets, self.n_orig_rxns = self.S_orig.shape
        self.mets = metabolites
        self.met_map = {metabolite: i for i, metabolite in enumerate(metabolites)}
        self.rxns = reactions
        self.rxn_map = {reaction: i for i, reaction in enumerate(reactions)}
        self.kinetic_rxn_idx = np.array([self.rxn_map[rxn] for rxn in kinetic_reactions]) if kinetic_reactions else None

        # steady state indices, secretion indices
        self.intermediates = list(set(self.mets) - set(homeostatic_metabolites))
        self.intermediates_idx = np.array([self.met_map[met] for met in self.intermediates])
        self.homeostatic_idx = np.array([self.met_map[met] for met in homeostatic_metabolites])
        self.penalty_idx = np.array([self.rxns.index(rxn) for rxn in self.rxns if rxn not in free_reactions])
        # TODO (Cyrus) - use name provided
        self.maintenance_idx = self.rxn_map['maintenance_reaction'] if 'maintenance_reaction' in self.rxn_map else None


    def set_up_exchanges(self,
        exchanges: Iterable[str],
        uptakes: Iterable[str]
    ):
        """Set up exchange reactions for the network flow model. Exchanges allow certain metabolites to have flow out of
        the system. Uptakes allow certain metabolites to also have flow into the system."""
        all_exchanges = exchanges.copy()
        all_exchanges.update(uptakes)
        
        # All exchanges can secrete but only uptakes go in both directions
        self.S_exch = np.zeros((self.n_mets, len(all_exchanges) + len(uptakes)))
        self.exchanges = []
        self.secretion_idx = []
        exch_idx = 0
        for met in all_exchanges:
            exch_name = met + " exchange"
            met_idx = self.met_map[met]
            if met in uptakes:
                self.S_exch[met_idx, exch_idx] = 1
                self.exchanges.append(exch_name)
                exch_idx += 1
            self.exchanges.append(exch_name + " rev")
            self.secretion_idx.append(exch_idx)
            self.S_exch[met_idx, exch_idx] = -1
            exch_idx += 1

        self.S_exch = csr_matrix(self.S_exch)

        _, self.n_exch_rxns = self.S_exch.shape

        self.secretion_idx = np.array(self.secretion_idx, dtype=int)

    def solve(self,
        homeostatic_targets: Iterable[float] = None,
        maintenance_target: float = 0,
        kinetic_targets: Iterable[float] = None,
        binary_kinetic_idx: Iterable[int] = None,
        objective_weights: Mapping[str, float] = None,
        upper_flux_bound: float = 100,
        solver = cp.GLOP
    ) -> FlowResult:
        """Solve the network flow model for fluxes and dm/dt values."""
        # set up variables
        v = cp.Variable(self.n_orig_rxns)
        e = cp.Variable(self.n_exch_rxns)
        dm = self.S_orig @ v + self.S_exch @ e
        exch = self.S_exch @ e

        constr = []
        constr.append(dm[self.intermediates_idx] == 0)

        if self.maintenance_idx is not None:
            constr.append(v[self.maintenance_idx] == maintenance_target)
        # If enzymes not present, constrain rxn flux to 0
        if binary_kinetic_idx:
            constr.append(v[binary_kinetic_idx] == 0)
        # TODO (Cyrus) - make this a parameter
        constr.extend([v >= 0, v <= upper_flux_bound, e >= 0, e <= upper_flux_bound])

        loss = 0
        loss += cp.norm1(dm[self.homeostatic_idx] - homeostatic_targets)
<<<<<<< HEAD
        loss += objective_weights['secretion'] * (cp.sum(e[self.secretion_idx]))
        loss += objective_weights['efficiency'] * (cp.sum(v[self.penalty_idx]))
        loss += objective_weights['kinetics'] * cp.norm1(v[self.kinetic_rxn_idx] - kinetic_targets)
=======
        loss += objective_weights['secretion'] * (cp.sum(e[self.secretion_idx])) if 'secretion' in objective_weights else loss
        loss += objective_weights['efficiency'] * (cp.sum(v)) if 'efficiency' in objective_weights else loss
        loss = loss + objective_weights['kinetics'] * cp.norm1(v[self.kinetic_rxn_idx] - kinetic_targets) if 'kinetics' in objective_weights else loss
>>>>>>> 66048468

        p = cp.Problem(
            cp.Minimize(loss),
            constr
        )

        p.solve(solver=solver, verbose=False)
        if p.status != "optimal":
            raise ValueError("Network flow model of metabolism did not "
                "converge to an optimal solution.")

        velocities = np.array(v.value)
        dm_dt = np.array(dm.value)
        exchanges = np.array(exch.value)
        objective = p.value

        return FlowResult(velocities=velocities,
                          dm_dt=dm_dt,
                          exchanges=exchanges,
                          objective=objective)

def test_network_flow_model():
    """Test the network flow model on a simple example, using only the homeostatic objective along with secretion and
    efficiency penalties."""

    S_matrix = np.array([[-1, 1, 0], [0, -1, 1], [1, 0, -1]]).T

    metabolites = ["A", "B", "C"]
    reactions = ["r1", "r2", "r3"]
    homeostatic_metabolites = {"C": 1}

    exchanges = {"A"}
    uptakes = {"A"}

    model = NetworkFlowModel(stoich_arr=S_matrix, reactions=reactions,
                             metabolites=metabolites, homeostatic_metabolites=list(homeostatic_metabolites.keys()),
                             kinetic_reactions=None)

    model.set_up_exchanges(exchanges=exchanges, uptakes=uptakes)

    solution: FlowResult = model.solve(homeostatic_targets=list(homeostatic_metabolites.values()),
                                       objective_weights={'secretion': 0.01, 'efficiency': 0.0001},
                                       upper_flux_bound=100, solver=cp.GLOP)

    assert np.isclose(solution.velocities, np.array([1, 1, 0])).all() == True, "Network flow toy model did not converge to correct solution."

# TODO (Cyrus) Add test for entire process

if __name__ == '__main__':
    test_network_flow_model()<|MERGE_RESOLUTION|>--- conflicted
+++ resolved
@@ -498,15 +498,9 @@
 
         loss = 0
         loss += cp.norm1(dm[self.homeostatic_idx] - homeostatic_targets)
-<<<<<<< HEAD
-        loss += objective_weights['secretion'] * (cp.sum(e[self.secretion_idx]))
-        loss += objective_weights['efficiency'] * (cp.sum(v[self.penalty_idx]))
-        loss += objective_weights['kinetics'] * cp.norm1(v[self.kinetic_rxn_idx] - kinetic_targets)
-=======
         loss += objective_weights['secretion'] * (cp.sum(e[self.secretion_idx])) if 'secretion' in objective_weights else loss
-        loss += objective_weights['efficiency'] * (cp.sum(v)) if 'efficiency' in objective_weights else loss
+        loss += objective_weights['efficiency'] * (cp.sum(v[self.penalty_idx])) if 'efficiency' in objective_weights else loss
         loss = loss + objective_weights['kinetics'] * cp.norm1(v[self.kinetic_rxn_idx] - kinetic_targets) if 'kinetics' in objective_weights else loss
->>>>>>> 66048468
 
         p = cp.Problem(
             cp.Minimize(loss),
