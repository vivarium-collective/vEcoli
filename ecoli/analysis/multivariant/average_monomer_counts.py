"""
Anaylsis Script for saving all protein counts impacted by new genes. Note that
this file only works for saving data for simulations that contain at least two
variants (one control and one experimental variant).
"""

import pickle
import os
import csv

# noinspection PyUnresolvedReferences
from duckdb import DuckDBPyConnection
import numpy as np
import polars as pl
from typing import Any, cast

from ecoli.library.parquet_emitter import (
    read_stacked_columns,
    ndlist_to_ndarray,
    open_arbitrary_sim_data,
)
from reconstruction.ecoli.fit_sim_data_1 import SimulationDataEcoli

IGNORE_FIRST_N_GENS = 1
"""
Indicate which generation the data should start being collected from (sometimes 
this number should be greater than 0 because the first few generations may not 
be representative of the true dynamics occuring in the cell).
"""


def save_file(out_dir, filename, columns, values):
    output_file = os.path.join(out_dir, filename)
    print(f"Saving data to {output_file}")
    with open(output_file, "w") as f:
        writer = csv.writer(f)
        # Header for columns
        writer.writerow(columns)
        # Data rows
        for i in range(values.shape[0]):
            writer.writerow(values[i, :])


def plot(
    params: dict[str, Any],
    conn: DuckDBPyConnection,
    history_sql: str,
    config_sql: str,
    success_sql: str,
    sim_data_dict: dict[str, dict[int, str]],
    validation_data_paths: list[str],
    outdir: str,
    variant_metadata: dict[str, dict[int, Any]],
    variant_names: dict[str, str],
):
    """
    Calculates average monomer counts per variant and saves them as separate
    files under ``{outdir}/saved_data/unfiltered_data``. Filters data to only
    include monomers whose counts are greater than ``params["filter_num"]``
    (default 0) and saves under ``{outdir}/saved_data/filtered_data``.
    """
    # Create saving paths
    save_dir = os.path.join(outdir, "saved_data")
    unfiltered_dir = os.path.join(save_dir, "unfiltered_data")
    filtered_dir = os.path.join(save_dir, "filtered_data")
    os.makedirs(unfiltered_dir, exist_ok=True)
    os.makedirs(filtered_dir, exist_ok=True)

    with open_arbitrary_sim_data(sim_data_dict) as f:
        sim_data: "SimulationDataEcoli" = pickle.load(f)
    mRNA_sim_data = sim_data.process.transcription.cistron_data.struct_array
    monomer_sim_data = sim_data.process.translation.monomer_data.struct_array
    new_gene_mRNA_ids = mRNA_sim_data[mRNA_sim_data["is_new_gene"]]["id"].tolist()
    mRNA_monomer_id_dict = dict(
        zip(monomer_sim_data["cistron_id"], monomer_sim_data["id"])
    )
    new_gene_monomer_ids = [
        cast(str, mRNA_monomer_id_dict.get(mRNA_id)) for mRNA_id in new_gene_mRNA_ids
    ]
    all_monomer_ids = monomer_sim_data["id"]
    original_monomer_ids = all_monomer_ids[
        ~np.isin(all_monomer_ids, new_gene_monomer_ids)
    ]
    monomer_idx_dict = {monomer: i for i, monomer in enumerate(all_monomer_ids)}
    original_monomer_idx = [
        cast(int, monomer_idx_dict.get(monomer_id))
        for monomer_id in original_monomer_ids
    ]

    subquery = read_stacked_columns(
        history_sql, ["listeners__monomer_counts"], order_results=False
    )
    avg_monomer_per_variant = conn.sql(f"""
        WITH unnested_counts AS (
            SELECT unnest(listeners__monomer_counts) AS monomer_counts,
                generate_subscripts(listeners__monomer_counts, 1)
                    AS monomer_idx, variant
            FROM ({subquery})
        ),
        -- Get average counts per monomer per variant
        average_counts AS (
            SELECT avg(monomer_counts) AS avg_counts, variant, monomer_idx
            FROM unnested_counts
            GROUP BY variant, monomer_idx
        )
        -- Organize average counts into lists, one row per variant
        SELECT list(avg_counts ORDER BY monomer_idx)
            AS avg_monomer_counts, variant
        FROM average_counts
        GROUP BY variant
        ORDER BY variant
        """).pl()

    # Extract average counts that are greater than some threshold (default: 0)
    filter_num = params.get("filter_num", 0)
    control_variant = avg_monomer_per_variant["variant"][0]
    # For each non-baseline variant, save two CSV files, each with three columns:
    # monomer IDs, baseline average monomer count, variant average monomer count.
    # First CSV file includes all monomers. Second removes new genes and filters
    # out monomers whose average count < params["filter_num"] in either variant.
    for exp_variant in avg_monomer_per_variant["variant"][1:]:
        file_suffix = f"var_{exp_variant}_startGen_{IGNORE_FIRST_N_GENS}.csv"
        variant_pair = avg_monomer_per_variant.filter(
            pl.col("variant").is_in([control_variant, exp_variant])
        ).sort("variant")
        avg_monomer_counts = ndlist_to_ndarray(variant_pair["avg_monomer_counts"])
        # Save unfiltered data
        col_labels = ["all_monomer_ids", "var_0_avg_PCs", f"var_{exp_variant}_avg_PCs"]
<<<<<<< HEAD
        # FIX: Reshape monomer IDs to 2D array before concatenation
        all_monomer_ids_2d = all_monomer_ids.reshape(-1, 1)
        # values = np.concatenate((all_monomer_ids.T, avg_monomer_counts.T), axis=1)
        values = np.concatenate((all_monomer_ids_2d, avg_monomer_counts.T), axis=1)
=======
        values = np.concatenate(
            (all_monomer_ids[:, np.newaxis], avg_monomer_counts.T), axis=1
        )
>>>>>>> d24e988b
        save_file(
            unfiltered_dir, f"wcm_full_monomers_{file_suffix}", col_labels, values
        )
        # Do not include new genes in filtered counts
        avg_monomer_counts = avg_monomer_counts[:, original_monomer_idx]
        var0_filter_PCs_idxs = np.nonzero(avg_monomer_counts[0] > filter_num)
        var1_filter_PCs_idxs = np.nonzero(avg_monomer_counts[1] > filter_num)
        shared_filtered_PC_idxs = np.intersect1d(
            var0_filter_PCs_idxs, var1_filter_PCs_idxs
        )
        avg_monomer_counts = avg_monomer_counts[:, shared_filtered_PC_idxs]
        filtered_ids = original_monomer_ids[shared_filtered_PC_idxs]
        # Save filtered data
        col_labels = [
            "filtered_monomer_ids",
            "var_0_avg_PCs",
            f"var_{exp_variant}_avg_PCs",
        ]
<<<<<<< HEAD
        # FIX: Reshape filtered IDs to 2D array before concatenation
        filtered_ids_2d = filtered_ids.reshape(-1, 1)
        # values = np.concatenate((filtered_ids.T, avg_monomer_counts.T), axis=1)
        values = np.concatenate((filtered_ids_2d, avg_monomer_counts.T), axis=1)
=======
        values = np.concatenate(
            (filtered_ids[:, np.newaxis], avg_monomer_counts.T), axis=1
        )
>>>>>>> d24e988b
        save_file(
            filtered_dir, f"wcm_filter_monomers_{file_suffix}", col_labels, values
        )<|MERGE_RESOLUTION|>--- conflicted
+++ resolved
@@ -126,16 +126,9 @@
         avg_monomer_counts = ndlist_to_ndarray(variant_pair["avg_monomer_counts"])
         # Save unfiltered data
         col_labels = ["all_monomer_ids", "var_0_avg_PCs", f"var_{exp_variant}_avg_PCs"]
-<<<<<<< HEAD
-        # FIX: Reshape monomer IDs to 2D array before concatenation
-        all_monomer_ids_2d = all_monomer_ids.reshape(-1, 1)
-        # values = np.concatenate((all_monomer_ids.T, avg_monomer_counts.T), axis=1)
-        values = np.concatenate((all_monomer_ids_2d, avg_monomer_counts.T), axis=1)
-=======
         values = np.concatenate(
             (all_monomer_ids[:, np.newaxis], avg_monomer_counts.T), axis=1
         )
->>>>>>> d24e988b
         save_file(
             unfiltered_dir, f"wcm_full_monomers_{file_suffix}", col_labels, values
         )
@@ -154,16 +147,9 @@
             "var_0_avg_PCs",
             f"var_{exp_variant}_avg_PCs",
         ]
-<<<<<<< HEAD
-        # FIX: Reshape filtered IDs to 2D array before concatenation
-        filtered_ids_2d = filtered_ids.reshape(-1, 1)
-        # values = np.concatenate((filtered_ids.T, avg_monomer_counts.T), axis=1)
-        values = np.concatenate((filtered_ids_2d, avg_monomer_counts.T), axis=1)
-=======
         values = np.concatenate(
             (filtered_ids[:, np.newaxis], avg_monomer_counts.T), axis=1
         )
->>>>>>> d24e988b
         save_file(
             filtered_dir, f"wcm_filter_monomers_{file_suffix}", col_labels, values
         )