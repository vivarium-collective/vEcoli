--- conflicted
+++ resolved
@@ -7,11 +7,7 @@
 from vivarium.core.serialize import deserialize_value
 from vivarium.library.units import remove_units
 
-<<<<<<< HEAD
 from ecoli.analysis.db import access_counts, deserialize_and_remove_units
-=======
-from ecoli.analysis.db import access_counts
->>>>>>> 354f29ef
 from ecoli.analysis.analyze_db_experiment import OUT_DIR
 from ecoli.plots.snapshots_video import make_video
 
@@ -62,7 +58,6 @@
     outer_paths = [('data', 'dimensions')]
     if args.fields:
         outer_paths += [('data', 'fields')]
-<<<<<<< HEAD
     data = access_counts(
         experiment_id=args.experiment_id,
         monomer_names=monomers,
@@ -75,11 +70,6 @@
         start_time=args.start_time,
         end_time=args.end_time,
         cpus=args.cpus)
-=======
-    data = access_counts(args.experiment_id, monomers, mrnas, inner_paths, 
-        outer_paths, args.host, args.port, sampling_rate=args.sampling_rate, 
-        start_time=args.start_time, end_time=args.end_time, cpus=args.cpus)
->>>>>>> 354f29ef
     
     with concurrent.futures.ProcessPoolExecutor(args.cpus) as executor:
         data_deserialized = list(tqdm(executor.map(
