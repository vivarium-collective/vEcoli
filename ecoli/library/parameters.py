import pandas as pd
from collections import namedtuple
from scipy import constants

from vivarium.library.topology import get_in, assoc_path
from vivarium.library.units import units

from ecoli.library.cell_wall.column_sampler import fit_strand_term_p


class Parameter:
    def __init__(self, value, source="", canonicalize=None, note="", latex_source=""):
        self.value = value
        self.source = source
        self.canonicalize = canonicalize or (lambda x: x)
        self.note = note
        self.latex_source = latex_source


class ParameterStore:
    def __init__(self, parameters, derivation_rules=None):
        self._parameters = parameters
        self.derive_parameters(derivation_rules or {})

    def get_parameter(self, path):
        param_obj = get_in(self._parameters, path)
        if not param_obj:
            raise RuntimeError(f"No parameter found at path {path}")
        return param_obj

    def get_value(self, path):
        param_obj = self.get_parameter(path)
        return param_obj.canonicalize(param_obj.value)

    def get(self, path):
        return self.get_value(path)

    def add(self, path, parameter):
        assert get_in(self._parameters, path) is None
        assoc_path(self._parameters, path, parameter)

    def derive_parameters(self, derivation_rules):
        for path, deriver in derivation_rules.items():
            new_param = deriver(self)
            self.add(path, new_param)


PARAMETER_DICT = {
    "ampicillin": {
        "permeability": {
            "outer": Parameter(
                0.28e-5 * units.cm / units.sec,
                "Kojima and Nikaido (2013)",
                note="This is total, not per-porin, permeability.",
                latex_source="kojima2013permeation",
            ),
        },
        "mic": Parameter(
            2 * units.micrograms / units.mL,
            "Mazzariol, Cornaglia, and Nikaido (2000)",
            lambda x: (
                # Divide by molecular weight from PubChem.
                x
                / (349.4 * units.g / units.mol)
            ).to(units.mM),
        ),
        "efflux": {
            "vmax": Parameter(
                0.069 * units.nmol / units.mg / units.sec,
                "Kojima and Nikaido (2013)",
                latex_source="kojima2013permeation",
            ),
            "km": Parameter(
                2.16e-3 * units.mM,
                "Kojima and Nikaido (2013)",
                latex_source="kojima2013permeation",
            ),
            "n": Parameter(
                1.9 * units.count,
                "Kojima and Nikaido (2013)",
                latex_source="kojima2013permeation",
            ),
        },
        "hydrolysis": {
            "kcat": Parameter(
                6.5 / units.sec,
                "Mazzariol, Cornaglia, and Nikaido (2000)",
                latex_source="mazzariol2000contributions",
            ),
            "km": Parameter(
                0.9e-3 * units.mM,
                "Mazzariol, Cornaglia, and Nikaido (2000)",
                latex_source="mazzariol2000contributions",
            ),
            "n": Parameter(
                1 * units.count,
                "Mazzariol, Cornaglia, and Nikaido (2000)",
                latex_source="mazzariol2000contributions",
            ),
        },
        "pbp_binding": {
            "K_A": {
                "PBP1A": Parameter(1.4 * (units.ug / units.mL), "Curtis et al. 1979"),
                "PBP1B": Parameter(3.9 * (units.ug / units.mL), "Curtis et al. 1979"),
            }
        },
        "molar_mass": Parameter(349.406 * units.g / units.mol),
    },
    "cephaloridine": {
        "permeability": {
            "outer": Parameter(
                (52.6e-5 + 4.5e-5) * units.cm / units.sec,
                "Nikaido, Rosenberg, and Foulds (1983)",
                note="This is total, not per-porin, permeability",
                latex_source="nikaido1983porin",
            ),
        },
        # Cell-wide permeability with only one porin present.
        "porin_specific_permeability": {
            "outer": {
                "ompf": Parameter(
                    52.6e-5 * units.cm / units.sec,
                    "Nikaido, Rosenberg, and Foulds (1983)",
                    latex_source="nikaido1983porin",
                ),
                "ompc": Parameter(
                    4.5e-5 * units.cm / units.sec,
                    "Nikaido, Rosenberg, and Foulds (1983)",
                    latex_source="nikaido1983porin",
                ),
            },
        },
        "mic": Parameter(
            0.5 * units.micrograms / units.mL,
            "Rolinson (1980)",
            lambda x: (
                # Divide by molecular weight from PubChem.
                x
                / (415.5 * units.g / units.mol)
            ).to(units.mM),
        ),
        "efflux": {
            "vmax": Parameter(
                1.82 * units.nmol / units.mg / units.sec,
                "Nagano and Nikaido (2009)",
                latex_source="nagano2009kinetic",
            ),
            "km": Parameter(
                0.288 * units.mM,
                "Nagano and Nikaido (2009)",
                latex_source="nagano2009kinetic",
            ),
            "n": Parameter(
                1.75 * units.count,
                "Nagano and Nikaido (2009)",
                latex_source="nagano2009kinetic",
            ),
        },
        "hydrolysis": {
            "kcat": Parameter(
                130 / units.sec,
                "Galleni et al. (1988)",
            ),
            "km": Parameter(
                0.17 * units.mM,
                "Galleni et al. (1988)",
            ),
            "n": Parameter(1 * units.count),
            "n": Parameter(1 * units.count),
        },
        "pbp_binding": {
            "K_A": {
                "PBP1A": Parameter(0.25 * (units.ug / units.mL), "Curtis et al. 1979"),
                "PBP1B": Parameter(2.5 * (units.ug / units.mL), "Curtis et al. 1979"),
            }
        },
        "molar_mass": Parameter(415.488 * units.g / units.mol),
    },
    "tetracycline": {
        "permeability": {
            "outer_without_porins": Parameter(
                0.7e-7 * units.cm / units.sec,
                "Thanassi, Suh, and Nikaido (1995) p. 1004",
                latex_source="thanassi1995role",
            ),
            "outer_with_porins": Parameter(
                1e-5 * units.cm / units.sec,
                "Thanassi, Suh, and Nikaido (1995) p. 1005",
                latex_source="thanassi1995role",
            ),
            "inner": Parameter(
                3e-6 * units.cm / units.sec,
                "Thanassi, Suh, and Nikaido (1995) p. 1004",
                latex_source="thanassi1995role",
            ),
            # 'accumulation_factor': Parameter(
            #     8.4,
            #     """15- to 17-fold gross accumulation [1, 2]
            #     reduced by 37% to account for bound fraction [2]
            #     then reduced by 17% to account for higher Mg2+ in medium [3]
            #     [1] https://doi.org/10.1128/jb.177.4.998-1007.1995
            #     [2] https://doi.org/10.1007/BF00408069
            #     [3] https://doi.org/10.1128/AAC.35.1.53
            #     Current tetracycline accumulation models do not match
            #     experimental accumulation data. This factor abstracts
            #     away the mechanism of accumulation with the goal of
            #     achieving an accurate steady state tetracycline conc."""
            # ),
        },
        "charge": Parameter(1 * units.count),
        "efflux": {
            "vmax": Parameter(
                0.2 * units.nmol / units.mg / units.min,
                "Thanassi, Suh, and Nikaido (1995) p. 1004",
                latex_source="thanassi1995role",
            ),
            "km": Parameter(
                200 * units.uM,
                "Thanassi, Suh, and Nikaido (1995) p. 1004",
                latex_source="thanassi1995role",
            ),
            "n": Parameter(
                1 * units.count,
            ),
        },
        "mic": Parameter(
            2.5 * units.micromolar,
            "Thanassi, Suh, and Nikaido (1995) p. 1005",
            latex_source="thanassi1995role",
        ),
        "mass": Parameter(
            444.4 * units.g / units.mol,
            "Tetracycline PubChem",
            note="https://pubchem.ncbi.nlm.nih.gov/compound/Tetracycline",
        ),
    },
    "shape": {
        "periplasm_fraction": Parameter(
            0.2,
            "Stock et al. (1977)",
        ),
        "initial_cell_mass": Parameter(
            1170 * units.fg,
            "Model",
        ),
        "initial_cell_volume": Parameter(
            1.2 * units.fL,
            "Model",
        ),
        "initial_area": Parameter(
            4.52 * units.um**2,
            "Model",
        ),
        "average_cell_mass": Parameter(
            1640.6570410485792 * units.fg,
            "Simulation 0a2cd6816d36d408470445ff654371f07cd3f9f8",
        ),
        "average_dry_mass": Parameter(
            492.7365227132813 * units.fg,
            "Simulation 0a2cd6816d36d408470445ff654371f07cd3f9f8",
        ),
        "average_cell_volume": Parameter(
            1.4915064009532537 * units.fL,
            "Simulation 0a2cd6816d36d408470445ff654371f07cd3f9f8",
        ),
        "average_area": Parameter(
            6.227824991612169 * units.um**2,
            "Simulation 0a2cd6816d36d408470445ff654371f07cd3f9f8",
        ),
    },
    "cell_wall": {
        "strand_length_data": Parameter(
            "data/cell_wall/murein_strand_length_distribution.csv",
            "Obermann, W., & Höltje, J. (1994).",
        ),
        "upper_mean": Parameter(
            45, "Vollmer, W., Blanot, D., & De Pedro, M. A. (2008)."
        ),
        "critical_radius": Parameter(
            20 * units.nm,
            "Daly, K. E., Huang, K. C., Wingreen, N. S., & Mukhopadhyay, R. (2011).",
        ),
        "cell_radius": Parameter(0.5 * units.um, "Cell shape process"),
        "disaccharide_height": Parameter(
            1.03 * units.nm, "Vollmer, W., & Höltje, J.-V. (2004)."
        ),
        "disaccharide_width": Parameter(
            1.4 * units.nm,
            "Turner, R. D., Mesnage, S., Hobbs, J. K., & Foster, S. J. (2018).",
        ),
        "inter_strand_distance": Parameter(1.2 * units.nm, "Parameter scan"),
        "max_expansion": Parameter(3, "Koch, A. L., & Woeste, S. (1992)."),
        "peptidoglycan_unit_area": Parameter(
            2.5 * units.nm**2,
            "Wientjes, F. B., Woldringh, C. L., & Nanninga, N. (1991).",
        ),
    },
    "concs": {
        "initial_pump": Parameter(
            6.7e-4 * units.mM,
            "Simulation c33d8283af0bed4a6a598774ac5d8aec19d169bf",
        ),
        "initial_hydrolase": Parameter(
            7.1e-4 * units.mM,
            "Simulation c33d8283af0bed4a6a598774ac5d8aec19d169bf",
        ),
        # AcrAB-TolC: TRANS-CPLX-201[m]
        "average_pump": Parameter(
            0.0007157472280240362 * units.mM,
            "Simulation 0a2cd6816d36d408470445ff654371f07cd3f9f8",
        ),
        # Beta-lactamase: EG10040-MONOMER[p]
        "average_hydrolase": Parameter(
            0.0008351114340588106 * units.mM,
            "Simulation 0a2cd6816d36d408470445ff654371f07cd3f9f8",
        ),
    },
    "counts": {
        # ompC: CPLX0-7533[o]
        # ompF: CPLX0-7534[o]
        "initial_ompf": Parameter(
            18975 * units.count,
            "Simulation c33d8283af0bed4a6a598774ac5d8aec19d169bf",
        ),
        "initial_ompc": Parameter(
            5810 * units.count,
            "Simulation c33d8283af0bed4a6a598774ac5d8aec19d169bf",
        ),
        "average_ompf": Parameter(
            26303.986572174563 * units.count,
            "Simulation 0a2cd6816d36d408470445ff654371f07cd3f9f8",
        ),
        "average_ompc": Parameter(
            7288.019395747855 * units.count,
            "Simulation 0a2cd6816d36d408470445ff654371f07cd3f9f8",
        ),
    },
    "avogadro": constants.N_A / units.mol,
    "donnan_potential": Parameter(
        -0.0215 * units.volt,
        "Sen, Hellman, and Nikaido (1988) p. 1184",
        latex_source="sen1988porin",
    ),
    "faraday_constant": Parameter(
        constants.value("Faraday constant") * units.C / units.mol
    ),
    "gas_constant": Parameter(
        constants.R * units.J / units.mol / units.K,
    ),
    "temperature": Parameter(
        298 * units.K,
    ),
}

DERIVATION_RULES = {
    ("shape", "initial_periplasm_volume"): lambda params: Parameter(
        (
            params.get(("shape", "initial_cell_volume"))
            * params.get(("shape", "periplasm_fraction"))
        ),
    ),
    ("shape", "initial_cytoplasm_volume"): lambda params: Parameter(
        (
            params.get(("shape", "initial_cell_volume"))
            * (1 - params.get(("shape", "periplasm_fraction")))
        ),
    ),
    ("shape", "average_periplasm_volume"): lambda params: Parameter(
        (
            params.get(("shape", "average_cell_volume"))
            * params.get(("shape", "periplasm_fraction"))
        ),
    ),
    ("shape", "average_cytoplasm_volume"): lambda params: Parameter(
        (
            params.get(("shape", "average_cell_volume"))
            * (1 - params.get(("shape", "periplasm_fraction")))
        ),
    ),
    ("ampicillin", "efflux", "kcat"): lambda params: Parameter(
        (
            params.get(("ampicillin", "efflux", "vmax"))
            / params.get(("concs", "average_pump"))
            * params.get(("shape", "average_dry_mass"))
            / params.get(("shape", "average_periplasm_volume"))
        )
    ),
    ("ampicillin", "per_porin_permeability", "outer", "ompf"): lambda params: Parameter(
        (
            params.get(("ampicillin", "permeability", "outer"))
            / (
                params.get(("counts", "average_ompf"))
                / params.get(("shape", "average_area"))
            )
        ),
    ),
    (
        "ampicillin",
        "pbp_binding",
        "K_A (micromolar)",
        "PBP1A",
    ): lambda params: Parameter(
        (
            params.get(("ampicillin", "pbp_binding", "K_A", "PBP1A"))
            / params.get(("ampicillin", "molar_mass"))
        ).to("micromolar")
    ),
    (
        "ampicillin",
        "pbp_binding",
        "K_A (micromolar)",
        "PBP1B",
    ): lambda params: Parameter(
        (
            params.get(("ampicillin", "pbp_binding", "K_A", "PBP1B"))
            / params.get(("ampicillin", "molar_mass"))
        ).to("micromolar")
    ),
    ("cephaloridine", "efflux", "kcat"): lambda params: Parameter(
        (
            params.get(("cephaloridine", "efflux", "vmax"))
            / params.get(("concs", "average_pump"))
            * params.get(("shape", "average_dry_mass"))
            / params.get(("shape", "average_periplasm_volume"))
        )
    ),
    (
        "cephaloridine",
        "per_porin_permeability",
        "outer",
        "ompf",
    ): lambda params: Parameter(
        (
            params.get(
                ("cephaloridine", "porin_specific_permeability", "outer", "ompf")
            )
            / (
                params.get(("counts", "average_ompf"))
                / params.get(("shape", "average_area"))
            )
        ),
    ),
    (
        "cephaloridine",
        "per_porin_permeability",
        "outer",
        "ompc",
    ): lambda params: Parameter(
        (
            params.get(
                ("cephaloridine", "porin_specific_permeability", "outer", "ompc")
            )
            / (
                params.get(("counts", "average_ompc"))
                / params.get(("shape", "average_area"))
            )
        ),
    ),
    (
        "cephaloridine",
        "pbp_binding",
        "K_A (micromolar)",
        "PBP1A",
    ): lambda params: Parameter(
        (
            params.get(("cephaloridine", "pbp_binding", "K_A", "PBP1A"))
            / params.get(("cephaloridine", "molar_mass"))
        ).to("micromolar")
    ),
    (
        "cephaloridine",
        "pbp_binding",
        "K_A (micromolar)",
        "PBP1B",
    ): lambda params: Parameter(
        (
            params.get(("cephaloridine", "pbp_binding", "K_A", "PBP1B"))
            / params.get(("cephaloridine", "molar_mass"))
        ).to("micromolar")
    ),
    ("tetracycline", "efflux", "kcat"): lambda params: Parameter(
        (
            params.get(("tetracycline", "efflux", "vmax"))
            / params.get(("concs", "average_pump"))
            * params.get(("shape", "average_dry_mass"))
            / params.get(("shape", "average_cytoplasm_volume"))
        )
    ),
    ("tetracycline", "permeability", "outer", "ompf"): lambda params: Parameter(
        (
            params.get(("tetracycline", "permeability", "outer_with_porins"))
            - params.get(("tetracycline", "permeability", "outer_without_porins"))
        ),
    ),
    (
        "tetracycline",
        "per_porin_permeability",
        "outer",
        "ompf",
    ): lambda params: Parameter(
        (
            params.get(("tetracycline", "permeability", "outer", "ompf"))
            / (
                params.get(("counts", "average_ompf"))
                / params.get(("shape", "average_area"))
            )
        ),
    ),
    ("cell_wall", "strand_term_p"): lambda params: Parameter(
        fit_strand_term_p(
            pd.read_csv(
                params.get(("cell_wall", "strand_length_data")),
            ),
            params.get(("cell_wall", "upper_mean")),
        )
    ),
}

param_store = ParameterStore(PARAMETER_DICT, DERIVATION_RULES)


TableRow = namedtuple("TableRow", ["param_name", "param", "units", "description"])
TABLES = {
    "Trans-membrane diffusion parameters": (
        TableRow(
            "P_{cep,outer}",
            param_store.get_parameter(("cephaloridine", "permeability", "outer")),
            "cm/sec",
            "Outer membrane permeability to cephaloridine.",
        ),
        TableRow(
            "P_{amp,outer}",
            param_store.get_parameter(("ampicillin", "permeability", "outer")),
            "cm/sec",
            "Outer membrane permeability to ampicillin.",
        ),
        TableRow(
            "P_{tet,outer}",
            param_store.get_parameter(
                ("tetracycline", "permeability", "outer_without_porins")
            ),
            "cm/sec",
            "Outer membrane permeability to tetracycline without porins.",
        ),
        TableRow(
            "P_{tet,inner}",
            param_store.get_parameter(("tetracycline", "permeability", "inner")),
            "cm/sec",
            "Inner membrane permeability to tetracycline.",
        ),
        TableRow(
<<<<<<< HEAD
            '\\Delta \\phi',
            param_store.get_parameter(
                ('donnan_potential',)),
            'mV',
            'Donnan potential across the outer membrane.',
=======
            "\Delta \phi",
            param_store.get_parameter(("donnan_potential",)),
            "mV",
            "Donnan potential across the outer membrane.",
>>>>>>> c001481d
        ),
    ),
    "Antibiotic export parameters": (
        TableRow(
            "[E]_0",
            param_store.get_parameter(("concs", "initial_pump")),
            "mM",
            "Initial concentration of AcrAB-TolC.",
        ),
        TableRow(
            "m_0",
            param_store.get_parameter(("shape", "initial_cell_mass")),
            "fg",
            "Initial mass of the cell.",
        ),
        TableRow(
            "V_{p,0}",
            param_store.get_parameter(("shape", "initial_periplasm_volume")),
            "fL",
            "Initial volume of the periplasm.",
        ),
        TableRow(
            "v_{max,e,amp}",
            param_store.get_parameter(("ampicillin", "efflux", "vmax")),
            "nmol/mg/sec",
            "Maximum rate of ampicillin export.",
        ),
        TableRow(
            "K_{M,e,amp}",
            param_store.get_parameter(("ampicillin", "efflux", "km")),
            "mM",
            "Michaelis constant for ampicillin export.",
        ),
        TableRow(
            "n_{e,amp}",
            param_store.get_parameter(("ampicillin", "efflux", "n")),
            "",
            "Hill coefficient for ampicillin export.",
        ),
        TableRow(
            "v_{max,e,cep}",
            param_store.get_parameter(("cephaloridine", "efflux", "vmax")),
            "nmol/mg/sec",
            "Maximum rate of cephaloridine export.",
        ),
        TableRow(
            "K_{M,e,cep}",
            param_store.get_parameter(("cephaloridine", "efflux", "km")),
            "mM",
            "Michaelis constant for cephaloridine export.",
        ),
        TableRow(
            "n_{e,cep}",
            param_store.get_parameter(("cephaloridine", "efflux", "n")),
            "",
            "Hill coefficient for cephaloridine export.",
        ),
        TableRow(
            "v_{max,e,tet}",
            param_store.get_parameter(("tetracycline", "efflux", "vmax")),
            "nmol/mg/sec",
            "Maximum rate of tetracycline export.",
        ),
        TableRow(
            "K_{M,e,tet}",
            param_store.get_parameter(("tetracycline", "efflux", "km")),
            "mM",
            "Michaelis constant for tetracycline export.",
        ),
        TableRow(
            "n_{e,tet}",
            param_store.get_parameter(("tetracycline", "efflux", "n")),
            "",
            "Hill coefficient for tetracycline export.",
        ),
    ),
    "Antibiotic hydrolysis parameters": (
        TableRow(
            "k_{cat,h,amp}",
            param_store.get_parameter(("ampicillin", "hydrolysis", "kcat")),
            "1/s",
            "Rate constant for ampicillin hydrolysis.",
        ),
        TableRow(
            "K_{M,h,amp}",
            param_store.get_parameter(("ampicillin", "hydrolysis", "km")),
            "mM",
            "Michaelis constant for ampicillin hydrolysis.",
        ),
        TableRow(
            "n_{h,amp}",
            param_store.get_parameter(("ampicillin", "hydrolysis", "n")),
            "",
            "Hill coefficient for ampicillin hydrolysis.",
        ),
        TableRow(
            "k_{cat,h,cep}",
            param_store.get_parameter(("cephaloridine", "hydrolysis", "kcat")),
            "1/s",
            "Rate constant for cephaloridine hydrolysis.",
        ),
        TableRow(
            "K_{M,h,cep}",
            param_store.get_parameter(("cephaloridine", "hydrolysis", "km")),
            "mM",
            "Michaelis constant for cephaloridine hydrolysis.",
        ),
        TableRow(
            "n_{h,cep}",
            param_store.get_parameter(("cephaloridine", "hydrolysis", "n")),
            "",
            "Hill coefficient for cephaloridine hydrolysis.",
        ),
    ),
}


def main():
    for table_name, rows in TABLES.items():
        print(
            r"\begin{tabular}{|"
            r"p{0.15\columnwidth}"
            r"p{0.3\columnwidth}"
            r"p{0.5\columnwidth}"
            r"|}"
        )
        print("\t" + r"\hline")
        print("\t" + r"\multicolumn{3}{|c|}{%s} \\" % table_name)
        print("\t" + r"\hline")
        print("\t" + r"Parameter & Value & Description \\")
        print("\t" + r"\hline")
        for row in rows:
            description = row.description
            if description.endswith("."):
                description = description[:-1]
            if row.param.latex_source:
                description += r" \cite{%s}" % row.param.latex_source
            description += "."
            value_str = "{:.2e}".format(row.param.value.to(row.units).magnitude)
            if "e" in value_str:
                base, exponent = value_str.split("e")
                exponent = exponent.strip("+-0")
                base = base.strip("0")
                if exponent:
                    value_str = "%s \\times 10^{%s}" % (base, exponent)
                else:
                    value_str = base
            value_str = f"${value_str}$"
            row_str = "$%s$ & %s %s & %s" % (
                row.param_name,
                value_str,
                row.units,
                description,
            )
            print("\t" + r"%s\\" % row_str)
        print("\t" + r"\hline")
        print(r"\end{tabular}")
        print()


if __name__ == "__main__":
    main()<|MERGE_RESOLUTION|>--- conflicted
+++ resolved
@@ -549,18 +549,10 @@
             "Inner membrane permeability to tetracycline.",
         ),
         TableRow(
-<<<<<<< HEAD
-            '\\Delta \\phi',
-            param_store.get_parameter(
-                ('donnan_potential',)),
-            'mV',
-            'Donnan potential across the outer membrane.',
-=======
-            "\Delta \phi",
+            "\\Delta \\phi",
             param_store.get_parameter(("donnan_potential",)),
             "mV",
             "Donnan potential across the outer membrane.",
->>>>>>> c001481d
         ),
     ),
     "Antibiotic export parameters": (
