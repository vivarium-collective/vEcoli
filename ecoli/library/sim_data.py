import numpy as np
from six.moves import cPickle
from wholecell.utils import units
from wholecell.utils.fitting import normalize

from ecoli.processes.polypeptide_elongation import MICROMOLAR_UNITS
from ecoli.states.wcecoli_state import MASSDIFFS

RAND_MAX = 2 ** 31
SIM_DATA_PATH = 'reconstruction/sim_data/kb/simData.cPickle'


class LoadSimData:

    def __init__(
        self,
        sim_data_path=SIM_DATA_PATH,
        seed=0,
        trna_charging=False,
        ppgpp_regulation=False,
    ):

        self.seed = np.uint32(seed % np.iinfo(np.uint32).max)
        self.random_state = np.random.RandomState(seed=self.seed)

        self.trna_charging = trna_charging
        self.ppgpp_regulation = ppgpp_regulation

        self.submass_indexes = MASSDIFFS

        # load sim_data
        with open(sim_data_path, 'rb') as sim_data_file:
            self.sim_data = cPickle.load(sim_data_file)

    def get_config_by_name(self, name, time_step=2, parallel=False):
        name_config_mapping = {
            'ecoli-tf-binding': self.get_tf_config,
            'ecoli-transcript-initiation': self.get_transcript_initiation_config,
            'ecoli-transcript-elongation': self.get_transcript_elongation_config,
            'ecoli-rna-degradation': self.get_rna_degradation_config,
            'ecoli-polypeptide-initiation': self.get_polypeptide_initiation_config,
            'ecoli-polypeptide-elongation': self.get_polypeptide_elongation_config,
            'ecoli-complexation': self.get_complexation_config,
            'ecoli-two-component-system': self.get_two_component_system_config,
            'ecoli-equilibrium': self.get_equilibrium_config,
            'ecoli-protein-degradation': self.get_protein_degradation_config,
            'ecoli-metabolism': self.get_metabolism_config,
            'ecoli-metabolism-gradient-descent': self.get_metabolism_gd_config,
            'ecoli-chromosome-replication': self.get_chromosome_replication_config,
            'ecoli-mass': self.get_mass_config,
            'ecoli-mass-listener': self.get_mass_listener_config,
            'mRNA_counts_listener': self.get_mrna_counts_listener_config,
            'monomer_counts_listener': self.get_monomer_counts_listener_config,
            'allocator': self.get_allocator_config,
            'ecoli-chromosome-structure': self.get_chromosome_structure_config
        }

        try:
            return name_config_mapping[name](time_step=time_step, parallel=parallel)
        except KeyError:
            raise KeyError(
                f"Process of name {name} is not known to LoadSimData.get_config_by_name")

    def get_chromosome_replication_config(self, time_step=2, parallel=False):
        get_dna_critical_mass = self.sim_data.mass.get_dna_critical_mass
        doubling_time = self.sim_data.condition_to_doubling_time[self.sim_data.condition]
        chromosome_replication_config = {
            'time_step': time_step,
            '_parallel': parallel,

            'max_time_step': self.sim_data.process.replication.max_time_step,
            'get_dna_critical_mass': get_dna_critical_mass,
            'criticalInitiationMass': get_dna_critical_mass(doubling_time),
            'nutrientToDoublingTime': self.sim_data.nutrient_to_doubling_time,
            'replichore_lengths': self.sim_data.process.replication.replichore_lengths,
            'sequences': self.sim_data.process.replication.replication_sequences,
            'polymerized_dntp_weights': self.sim_data.process.replication.replication_monomer_weights,
            'replication_coordinate': self.sim_data.process.transcription.rna_data['replication_coordinate'],
            'D_period': self.sim_data.growth_rate_parameters.d_period.asNumber(units.s),
            'no_child_place_holder': self.sim_data.process.replication.no_child_place_holder,
            'basal_elongation_rate': int(round(
                self.sim_data.growth_rate_parameters.replisome_elongation_rate.asNumber(units.nt / units.s))),
            'make_elongation_rates': self.sim_data.process.replication.make_elongation_rates,

            # sim options
            'mechanistic_replisome': True,

            # molecules
            'replisome_trimers_subunits': self.sim_data.molecule_groups.replisome_trimer_subunits,
            'replisome_monomers_subunits': self.sim_data.molecule_groups.replisome_monomer_subunits,
            'dntps': self.sim_data.molecule_groups.dntps,
            'ppi': [self.sim_data.molecule_ids.ppi],

            # random state
            'seed': self.random_state.randint(RAND_MAX),

            'submass_indexes': self.submass_indexes,
        }

        return chromosome_replication_config


    def get_tf_config(self, time_step=2, parallel=False):
        tf_binding_config = {
            'time_step': time_step,
            '_parallel': parallel,

            'tf_ids': self.sim_data.process.transcription_regulation.tf_ids,
            'delta_prob': self.sim_data.process.transcription_regulation.delta_prob,
            'n_avogadro': self.sim_data.constants.n_avogadro,
            'cell_density': self.sim_data.constants.cell_density,
            'p_promoter_bound_tf': self.sim_data.process.transcription_regulation.p_promoter_bound_tf,
            'tf_to_tf_type': self.sim_data.process.transcription_regulation.tf_to_tf_type,
            'active_to_bound': self.sim_data.process.transcription_regulation.active_to_bound,
            'get_unbound': self.sim_data.process.equilibrium.get_unbound,
            'active_to_inactive_tf': self.sim_data.process.two_component_system.active_to_inactive_tf,
            'bulk_molecule_ids': self.sim_data.internal_state.bulk_molecules.bulk_data["id"],
            'bulk_mass_data': self.sim_data.internal_state.bulk_molecules.bulk_data["mass"],
            'seed': self.random_state.randint(RAND_MAX)}

        return tf_binding_config

    def get_transcript_initiation_config(self, time_step=2, parallel=False):
        transcript_initiation_config = {
            'time_step': time_step,
            '_parallel': parallel,

            'fracActiveRnapDict': self.sim_data.process.transcription.rnapFractionActiveDict,
            'rnaLengths': self.sim_data.process.transcription.rna_data["length"],
            'rnaPolymeraseElongationRateDict': self.sim_data.process.transcription.rnaPolymeraseElongationRateDict,
            'variable_elongation': False,
            'make_elongation_rates': self.sim_data.process.transcription.make_elongation_rates,
            'basal_prob': self.sim_data.process.transcription_regulation.basal_prob,
            'delta_prob': self.sim_data.process.transcription_regulation.delta_prob,
            'perturbations': getattr(self.sim_data, "genetic_perturbations", {}),
            'rna_data': self.sim_data.process.transcription.rna_data,
            'shuffleIdxs': getattr(self.sim_data.process.transcription, "initiationShuffleIdxs", None),

            'idx_16SrRNA': np.where(self.sim_data.process.transcription.rna_data['is_16S_rRNA'])[0],
            'idx_23SrRNA': np.where(self.sim_data.process.transcription.rna_data['is_23S_rRNA'])[0],
            'idx_5SrRNA': np.where(self.sim_data.process.transcription.rna_data['is_5S_rRNA'])[0],
            'idx_rRNA': np.where(self.sim_data.process.transcription.rna_data['is_rRNA'])[0],
            'idx_mRNA': np.where(self.sim_data.process.transcription.rna_data['is_mRNA'])[0],
            'idx_tRNA': np.where(self.sim_data.process.transcription.rna_data['is_tRNA'])[0],
            'idx_rprotein': np.where(self.sim_data.process.transcription.rna_data['is_ribosomal_protein'])[0],
            'idx_rnap': np.where(self.sim_data.process.transcription.rna_data['is_RNAP'])[0],
            'rnaSynthProbFractions': self.sim_data.process.transcription.rnaSynthProbFraction,
            'rnaSynthProbRProtein': self.sim_data.process.transcription.rnaSynthProbRProtein,
            'rnaSynthProbRnaPolymerase': self.sim_data.process.transcription.rnaSynthProbRnaPolymerase,
            'replication_coordinate': self.sim_data.process.transcription.rna_data["replication_coordinate"],
            'transcription_direction': self.sim_data.process.transcription.rna_data["direction"],
            'n_avogadro': self.sim_data.constants.n_avogadro,
            'cell_density': self.sim_data.constants.cell_density,
            'inactive_RNAP': 'APORNAP-CPLX[c]',
            'ppgpp': self.sim_data.molecule_ids.ppGpp,
            'synth_prob': self.sim_data.process.transcription.synth_prob_from_ppgpp,
            'copy_number': self.sim_data.process.replication.get_average_copy_number,
            'ppgpp_regulation': self.ppgpp_regulation,

            # attenuation
            'trna_attenuation': False,
            'attenuated_rna_indices': self.sim_data.process.transcription.attenuated_rna_indices,
            'attenuation_adjustments': self.sim_data.process.transcription.attenuation_basal_prob_adjustments,

            # random seed
            'seed': self.random_state.randint(RAND_MAX)
        }

        return transcript_initiation_config

    def get_transcript_elongation_config(self, time_step=2, parallel=False):
        transcript_elongation_config = {
            'time_step': time_step,
            '_parallel': parallel,

            'max_time_step': self.sim_data.process.transcription.max_time_step,
            'rnaPolymeraseElongationRateDict': self.sim_data.process.transcription.rnaPolymeraseElongationRateDict,
            'rnaIds': self.sim_data.process.transcription.rna_data['id'],
            'rnaLengths': self.sim_data.process.transcription.rna_data["length"].asNumber(),
            'rnaSequences': self.sim_data.process.transcription.transcription_sequences,
            'ntWeights': self.sim_data.process.transcription.transcription_monomer_weights,
            'endWeight': self.sim_data.process.transcription.transcription_end_weight,
            'replichore_lengths': self.sim_data.process.replication.replichore_lengths,
            'idx_16S_rRNA': np.where(self.sim_data.process.transcription.rna_data['is_16S_rRNA'])[0],
            'idx_23S_rRNA': np.where(self.sim_data.process.transcription.rna_data['is_23S_rRNA'])[0],
            'idx_5S_rRNA': np.where(self.sim_data.process.transcription.rna_data['is_5S_rRNA'])[0],
            'is_mRNA': self.sim_data.process.transcription.rna_data['is_mRNA'],
            'ppi': self.sim_data.molecule_ids.ppi,
            'inactive_RNAP': "APORNAP-CPLX[c]",
            'ntp_ids': ["ATP[c]", "CTP[c]", "GTP[c]", "UTP[c]"],
            'variable_elongation': False,
            'make_elongation_rates': self.sim_data.process.transcription.make_elongation_rates,

            # attenuation
            'trna_attenuation': False,
            'charged_trna_names': self.sim_data.process.transcription.charged_trna_names,
            'polymerized_ntps': self.sim_data.molecule_groups.polymerized_ntps,
            'cell_density': self.sim_data.constants.cell_density,
            'n_avogadro': self.sim_data.constants.n_avogadro,
            'stop_probabilities': self.sim_data.process.transcription.get_attenuation_stop_probabilities,
            'attenuated_rna_indices': self.sim_data.process.transcription.attenuated_rna_indices,
            'location_lookup': self.sim_data.process.transcription.attenuation_location,

            # random seed
            'seed': self.random_state.randint(RAND_MAX),

            'submass_indexes': self.submass_indexes,
        }

        return transcript_elongation_config

    def get_rna_degradation_config(self, time_step=2, parallel=False):
        rna_degradation_config = {
            'time_step': time_step,
            '_parallel': parallel,

            'rnaIds': self.sim_data.process.transcription.rna_data['id'],
            'n_avogadro': self.sim_data.constants.n_avogadro,
            'cell_density': self.sim_data.constants.cell_density,
            'endoRnaseIds': self.sim_data.process.rna_decay.endoRNase_ids,
            'exoRnaseIds': self.sim_data.molecule_groups.exoRNases,
            'KcatExoRNase': self.sim_data.constants.kcat_exoRNase,
            'KcatEndoRNases': self.sim_data.process.rna_decay.kcats,
            'charged_trna_names': self.sim_data.process.transcription.charged_trna_names,
            'rnaDegRates': self.sim_data.process.transcription.rna_data['deg_rate'],
            'shuffle_indexes': self.sim_data.process.transcription.rnaDegRateShuffleIdxs if hasattr(
                self.sim_data.process.transcription,
                "rnaDegRateShuffleIdxs") and self.sim_data.process.transcription.rnaDegRateShuffleIdxs is not None else None,
            'is_mRNA': self.sim_data.process.transcription.rna_data['is_mRNA'].astype(np.int64),
            'is_rRNA': self.sim_data.process.transcription.rna_data['is_rRNA'].astype(np.int64),
            'is_tRNA': self.sim_data.process.transcription.rna_data['is_tRNA'].astype(np.int64),
            'rna_lengths': self.sim_data.process.transcription.rna_data['length'].asNumber(),
            'polymerized_ntp_ids': self.sim_data.molecule_groups.polymerized_ntps,
            'water_id': self.sim_data.molecule_ids.water,
            'ppi_id': self.sim_data.molecule_ids.ppi,
            'proton_id': self.sim_data.molecule_ids.proton,
            'counts_ACGU': units.transpose(self.sim_data.process.transcription.rna_data['counts_ACGU']).asNumber(),
            'nmp_ids': ["AMP[c]", "CMP[c]", "GMP[c]", "UMP[c]"],
            'rrfaIdx': self.sim_data.process.transcription.rna_data["id"].tolist().index("RRFA-RRNA[c]"),
            'rrlaIdx': self.sim_data.process.transcription.rna_data["id"].tolist().index("RRLA-RRNA[c]"),
            'rrsaIdx': self.sim_data.process.transcription.rna_data["id"].tolist().index("RRSA-RRNA[c]"),
            'Km': self.sim_data.process.transcription.rna_data['Km_endoRNase'],
            'EndoRNaseCoop': self.sim_data.constants.endoRNase_cooperation,
            'EndoRNaseFunc': self.sim_data.constants.endoRNase_function,
            'ribosome30S': self.sim_data.molecule_ids.s30_full_complex,
            'ribosome50S': self.sim_data.molecule_ids.s50_full_complex,
            'seed': self.random_state.randint(RAND_MAX)}

        return rna_degradation_config

    def get_polypeptide_initiation_config(self, time_step=2, parallel=False):
        polypeptide_initiation_config = {
            'time_step': time_step,
            '_parallel': parallel,

            'protein_lengths': self.sim_data.process.translation.monomer_data["length"].asNumber(),
            'translation_efficiencies': normalize(
                self.sim_data.process.translation.translation_efficiencies_by_monomer),
            'active_ribosome_fraction': self.sim_data.process.translation.ribosomeFractionActiveDict,
            'elongation_rates': self.sim_data.process.translation.ribosomeElongationRateDict,
            'variable_elongation': False,
            'make_elongation_rates': self.sim_data.process.translation.make_elongation_rates,
            'protein_index_to_TU_index': self.sim_data.relation.RNA_to_monomer_mapping,
            'all_TU_ids': self.sim_data.process.transcription.rna_data['id'],
            'all_mRNA_ids': self.sim_data.process.translation.monomer_data['rna_id'],
            'ribosome30S': self.sim_data.molecule_ids.s30_full_complex,
            'ribosome50S': self.sim_data.molecule_ids.s50_full_complex,
            'seed': self.random_state.randint(RAND_MAX),
            'shuffle_indexes': self.sim_data.process.translation.monomer_deg_rate_shuffle_idxs if hasattr(
                self.sim_data.process.translation, "monomer_deg_rate_shuffle_idxs") else None,
            'seed': self.random_state.randint(RAND_MAX)}

        return polypeptide_initiation_config

    def get_polypeptide_elongation_config(self, time_step=2, parallel=False):
        constants = self.sim_data.constants
        molecule_ids = self.sim_data.molecule_ids
        translation = self.sim_data.process.translation
        transcription = self.sim_data.process.transcription
        metabolism = self.sim_data.process.metabolism

        variable_elongation = False

        polypeptide_elongation_config = {
            'time_step': time_step,
            '_parallel': parallel,

            # base parameters
            'max_time_step': translation.max_time_step,
            'n_avogadro': constants.n_avogadro,
            'proteinIds': translation.monomer_data['id'],
            'proteinLengths': translation.monomer_data["length"].asNumber(),
            'proteinSequences': translation.translation_sequences,
            'aaWeightsIncorporated': translation.translation_monomer_weights,
            'endWeight': translation.translation_end_weight,
            'variable_elongation': variable_elongation,
            'make_elongation_rates': translation.make_elongation_rates,
            'ribosomeElongationRate': float(
                self.sim_data.growth_rate_parameters.ribosomeElongationRate.asNumber(units.aa / units.s)),
            'translation_aa_supply': self.sim_data.translation_supply_rate,
            'import_threshold': self.sim_data.external_state.import_constraint_threshold,
            'aa_from_trna': transcription.aa_from_trna,
            'gtpPerElongation': constants.gtp_per_translation,
            'ppgpp_regulation': self.ppgpp_regulation,
            'mechanistic_supply': False,
            'trna_charging': self.trna_charging,
            'translation_supply': False,
            'ribosome30S': self.sim_data.molecule_ids.s30_full_complex,
            'ribosome50S': self.sim_data.molecule_ids.s50_full_complex,
            'amino_acids': self.sim_data.molecule_groups.amino_acids,

            # parameters for specific elongation models
            'basal_elongation_rate': self.sim_data.constants.ribosome_elongation_rate_basal.asNumber(
                units.aa / units.s),
            'ribosomeElongationRateDict': self.sim_data.process.translation.ribosomeElongationRateDict,
            'uncharged_trna_names': self.sim_data.process.transcription.rna_data['id'][
                self.sim_data.process.transcription.rna_data['is_tRNA']],
            'aaNames': self.sim_data.molecule_groups.amino_acids,
            'proton': self.sim_data.molecule_ids.proton,
            'water': self.sim_data.molecule_ids.water,
            'cellDensity': constants.cell_density,
            'elongation_max': constants.ribosome_elongation_rate_max if variable_elongation else constants.ribosome_elongation_rate_basal,
            'aa_from_synthetase': transcription.aa_from_synthetase,
            'charging_stoich_matrix': transcription.charging_stoich_matrix(),
            'charged_trna_names': transcription.charged_trna_names,
            'charging_molecule_names': transcription.charging_molecules,
            'synthetase_names': transcription.synthetase_names,
            'ppgpp_reaction_names': metabolism.ppgpp_reaction_names,
            'ppgpp_reaction_metabolites': metabolism.ppgpp_reaction_metabolites,
            'ppgpp_reaction_stoich': metabolism.ppgpp_reaction_stoich,
            'ppgpp_synthesis_reaction': metabolism.ppgpp_synthesis_reaction,
            'ppgpp_degradation_reaction': metabolism.ppgpp_degradation_reaction,
            'rela': molecule_ids.RelA,
            'spot': molecule_ids.SpoT,
            'ppgpp': molecule_ids.ppGpp,
            'kS': constants.synthetase_charging_rate.asNumber(1 / units.s),
            'KMtf': constants.Km_synthetase_uncharged_trna.asNumber(MICROMOLAR_UNITS),
            'KMaa': constants.Km_synthetase_amino_acid.asNumber(MICROMOLAR_UNITS),
            'krta': constants.Kdissociation_charged_trna_ribosome.asNumber(MICROMOLAR_UNITS),
            'krtf': constants.Kdissociation_uncharged_trna_ribosome.asNumber(MICROMOLAR_UNITS),
            'KD_RelA': constants.KD_RelA_ribosome.asNumber(MICROMOLAR_UNITS),
            'k_RelA': constants.k_RelA_ppGpp_synthesis.asNumber(1 / units.s),
            'k_SpoT_syn': constants.k_SpoT_ppGpp_synthesis.asNumber(1 / units.s),
            'k_SpoT_deg': constants.k_SpoT_ppGpp_degradation.asNumber(1 / (MICROMOLAR_UNITS * units.s)),
            'KI_SpoT': constants.KI_SpoT_ppGpp_degradation.asNumber(MICROMOLAR_UNITS),
            'aa_supply_scaling': metabolism.aa_supply_scaling,
            'aa_enzymes': metabolism.aa_enzymes,
            'amino_acid_synthesis': metabolism.amino_acid_synthesis,
            'amino_acid_import': metabolism.amino_acid_import,
            'seed': self.random_state.randint(RAND_MAX),

            'submass_indexes': self.submass_indexes, }

        return polypeptide_elongation_config

    def get_complexation_config(self, time_step=2, parallel=False):
        complexation_config = {
            'time_step': time_step,
            '_parallel': parallel,

            'stoichiometry': self.sim_data.process.complexation.stoich_matrix().astype(np.int64).T,
            'rates': self.sim_data.process.complexation.rates,
            'molecule_names': self.sim_data.process.complexation.molecule_names,
            'seed': self.random_state.randint(RAND_MAX),
            'numReactions': len(self.sim_data.process.complexation.rates),
        }

        return complexation_config

    def get_two_component_system_config(self, time_step=2, parallel=False, random_seed=None):
        two_component_system_config = {
            'time_step': time_step,
            '_parallel': parallel,

            'jit': False,
            # TODO -- wcEcoli has this in 1/mmol, why?
            'n_avogadro': self.sim_data.constants.n_avogadro.asNumber(1 / units.mmol),
            'cell_density': self.sim_data.constants.cell_density.asNumber(units.g / units.L),
            'moleculesToNextTimeStep': self.sim_data.process.two_component_system.molecules_to_next_time_step,
            'moleculeNames': self.sim_data.process.two_component_system.molecule_names,
            'seed': random_seed or self.random_state.randint(RAND_MAX)}

        # return two_component_system_config, stoichI, stoichJ, stoichV
        return two_component_system_config

    def get_equilibrium_config(self, time_step=2, parallel=False):
        equilibrium_config = {
            'time_step': time_step,
            '_parallel': parallel,

            'jit': False,
            'n_avogadro': self.sim_data.constants.n_avogadro.asNumber(1 / units.mmol),
            'cell_density': self.sim_data.constants.cell_density.asNumber(units.g / units.L),
            'stoichMatrix': self.sim_data.process.equilibrium.stoich_matrix().astype(np.int64),
            'fluxesAndMoleculesToSS': self.sim_data.process.equilibrium.fluxes_and_molecules_to_SS,
            'moleculeNames': self.sim_data.process.equilibrium.molecule_names,
            'seed': self.random_state.randint(RAND_MAX)}

        return equilibrium_config

    def get_protein_degradation_config(self, time_step=2, parallel=False):
        protein_degradation_config = {
            'time_step': time_step,
            '_parallel': parallel,

            'raw_degradation_rate': self.sim_data.process.translation.monomer_data['deg_rate'].asNumber(1 / units.s),
            'shuffle_indexes': self.sim_data.process.translation.monomer_deg_rate_shuffle_idxs if hasattr(
                self.sim_data.process.translation, "monomer_deg_rate_shuffle_idxs") else None,
            'water_id': self.sim_data.molecule_ids.water,
            'amino_acid_ids': self.sim_data.molecule_groups.amino_acids,
            'amino_acid_counts': self.sim_data.process.translation.monomer_data["aa_counts"].asNumber(),
            'protein_ids': self.sim_data.process.translation.monomer_data['id'],
            'protein_lengths': self.sim_data.process.translation.monomer_data['length'].asNumber(),
            'seed': self.random_state.randint(RAND_MAX)}

        return protein_degradation_config

    def get_metabolism_gd_config(self, time_step=2, parallel=False, deriver_mode=False):
        # Create reversible reactions from "reaction pairs" similar to original sim_data format.
        stoichiometry = dict(self.sim_data.process.metabolism.reaction_stoich)
        stoichiometry = dict(sorted(stoichiometry.items()))
        rxns = list()

        REVERSE_TAG = ' (reverse)'

        # TODO Consider moving separation of reactions into metabolism reaction. Is it even necessary?

        # First pass. Add all reactions without tag.
        for key, value in stoichiometry.items():
            if not key.endswith(REVERSE_TAG):
                rxns.append({'reaction id': key,
                             'stoichiometry': value,
                             'is reversible': False})
            elif key.endswith(REVERSE_TAG) and rxns[-1]['reaction id'] == key[:-(len(REVERSE_TAG))]:
                rxns[-1]['is reversible'] = True
            # TODO (Cyrus) What to do about reactions with (reverse) tag that actually don't have the original reaction?
            elif key.endswith(REVERSE_TAG):
                rxns.append({'reaction id': key,
                             'stoichiometry': value,
                             'is reversible': False})

        metabolism_config = {
            'time_step': time_step,
            '_parallel': parallel,

            # variables
            'stoichiometry': self.sim_data.process.metabolism.reaction_stoich,
            'stoichiometry_r': rxns,
            'reaction_catalysts': self.sim_data.process.metabolism.reaction_catalysts,
            'maintenance_reaction': self.sim_data.process.metabolism.maintenance_reaction,
            'aa_names': self.sim_data.molecule_groups.amino_acids,
            'media_id': self.sim_data.conditions[self.sim_data.condition]['nutrients'],
            'nutrients': self.sim_data.conditions[self.sim_data.condition]['nutrients'],
            # TODO (Cyrus) Replace with media_id.
            'avogadro': self.sim_data.constants.n_avogadro,
            'cell_density': self.sim_data.constants.cell_density,
            'nutrientToDoublingTime': self.sim_data.nutrient_to_doubling_time,
            'dark_atp': self.sim_data.constants.darkATP,
            'non_growth_associated_maintenance': self.sim_data.constants.non_growth_associated_maintenance,
            'cell_dry_mass_fraction': self.sim_data.mass.cell_dry_mass_fraction,
            'seed': self.random_state.randint(RAND_MAX),

            # methods
            'concentration_updates': self.sim_data.process.metabolism.concentration_updates,
            'get_biomass_as_concentrations': self.sim_data.mass.getBiomassAsConcentrations,
            'exchange_data_from_media': self.sim_data.external_state.exchange_data_from_media,
            'doubling_time': self.sim_data.condition_to_doubling_time[self.sim_data.condition],
            'get_kinetic_constraints': self.sim_data.process.metabolism.get_kinetic_constraints,
            'exchange_constraints': self.sim_data.process.metabolism.exchange_constraints,

            # ports schema
            'catalyst_ids': self.sim_data.process.metabolism.catalyst_ids,
            'kinetic_constraint_enzymes': self.sim_data.process.metabolism.kinetic_constraint_reactions,
            'kinetic_constraint_substrates': self.sim_data.process.metabolism.kinetic_constraint_substrates,
            'deriver_mode': deriver_mode

        }

        # TODO Create new config-get with only necessary parts.

        return metabolism_config

    def get_metabolism_config(self, time_step=2, parallel=False, deriver_mode=False):
        metabolism_config = {
            'time_step': time_step,
            '_parallel': parallel,

            # metabolism-gd parameters
            'stoichiometry': self.sim_data.process.metabolism.reaction_stoich,
            'reaction_catalysts': self.sim_data.process.metabolism.reaction_catalysts,
            'catalyst_ids': self.sim_data.process.metabolism.catalyst_ids,
            'concentration_updates': self.sim_data.process.metabolism.concentration_updates,
            'maintenance_reaction': self.sim_data.process.metabolism.maintenance_reaction,

            # wcEcoli parameters
            'get_import_constraints': self.sim_data.external_state.get_import_constraints,
            'nutrientToDoublingTime': self.sim_data.nutrient_to_doubling_time,
            'aa_names': self.sim_data.molecule_groups.amino_acids,

            # these are options given to the wholecell.sim.simulation
            'use_trna_charging': self.trna_charging,
            'include_ppgpp': not self.ppgpp_regulation or not self.trna_charging,

            # these values came from the initialized environment state
            'current_timeline': None,
            'media_id': self.sim_data.conditions[self.sim_data.condition]['nutrients'],

            'condition': self.sim_data.condition,
            'nutrients': self.sim_data.conditions[self.sim_data.condition]['nutrients'],
            # TODO Replace this with media_id
            'metabolism': self.sim_data.process.metabolism,
            'non_growth_associated_maintenance': self.sim_data.constants.non_growth_associated_maintenance,
            'avogadro': self.sim_data.constants.n_avogadro,
            'cell_density': self.sim_data.constants.cell_density,
            'dark_atp': self.sim_data.constants.darkATP,
            'cell_dry_mass_fraction': self.sim_data.mass.cell_dry_mass_fraction,
            'get_biomass_as_concentrations': self.sim_data.mass.getBiomassAsConcentrations,
            'ppgpp_id': self.sim_data.molecule_ids.ppGpp,
            'get_ppGpp_conc': self.sim_data.growth_rate_parameters.get_ppGpp_conc,
            'exchange_data_from_media': self.sim_data.external_state.exchange_data_from_media,
            'get_masses': self.sim_data.getter.get_masses,
            'doubling_time': self.sim_data.condition_to_doubling_time[self.sim_data.condition],
            'amino_acid_ids': sorted(self.sim_data.amino_acid_code_to_id_ordered.values()),
            'seed': self.random_state.randint(RAND_MAX),
            'linked_metabolites': self.sim_data.process.metabolism.linked_metabolites,
            # Whether to use metabolism as a deriver (with t=0 skipped)
            'deriver_mode': deriver_mode
        }

        return metabolism_config

    def get_mass_config(self, time_step=2, parallel=False):
        bulk_ids = self.sim_data.internal_state.bulk_molecules.bulk_data['id']
        molecular_weights = {}
        for molecule_id in bulk_ids:
            molecular_weights[molecule_id] = self.sim_data.getter.get_mass(
                molecule_id).asNumber(units.fg / units.mol)

        # unique molecule masses
        unique_masses = {}
        uniqueMoleculeMasses = self.sim_data.internal_state.unique_molecule.unique_molecule_masses
        for (id_, mass) in zip(uniqueMoleculeMasses["id"], uniqueMoleculeMasses["mass"]):
            unique_masses[id_] = (
                mass / self.sim_data.constants.n_avogadro).asNumber(units.fg)

        mass_config = {
            'molecular_weights': molecular_weights,
            'unique_masses': unique_masses,
            'cellDensity': self.sim_data.constants.cell_density.asNumber(units.g / units.L),
            'water_id': 'WATER[c]',
        }
        return mass_config

    def get_mass_listener_config(self, time_step=2, parallel=False):
        mass_config = {
            'cellDensity': self.sim_data.constants.cell_density.asNumber(units.g / units.L),
            'bulk_ids': self.sim_data.internal_state.bulk_molecules.bulk_data['id'],
            'bulk_masses': self.sim_data.internal_state.bulk_molecules.bulk_data['mass'].asNumber(
                units.fg / units.mol) / self.sim_data.constants.n_avogadro.asNumber(1 / units.mol),
            'unique_ids': self.sim_data.internal_state.unique_molecule.unique_molecule_masses['id'],
            'unique_masses': self.sim_data.internal_state.unique_molecule.unique_molecule_masses['mass'].asNumber(
                units.fg / units.mol) / self.sim_data.constants.n_avogadro.asNumber(1/units.mol),
            'compartment_abbrev_to_index': self.sim_data.compartment_abbrev_to_index,
            'submass_indices': {
                'rna': np.array([
                    self.sim_data.submass_name_to_index[name]
                    for name in ["rRNA", "tRNA", "mRNA", "miscRNA", "nonspecific_RNA"]
                ]),
                'rRna': self.sim_data.submass_name_to_index["rRNA"],
                'tRna': self.sim_data.submass_name_to_index["tRNA"],
                'mRna': self.sim_data.submass_name_to_index["mRNA"],
                'dna': self.sim_data.submass_name_to_index["DNA"],
                'protein': self.sim_data.submass_name_to_index["protein"],
                'smallMolecule': self.sim_data.submass_name_to_index["metabolite"],
                'water': self.sim_data.submass_name_to_index["water"]
            },
            'compartment_indices': {
                'projection': self.sim_data.compartment_id_to_index["CCO-CELL-PROJECTION"],
                'cytosol': self.sim_data.compartment_id_to_index["CCO-CYTOSOL"],
                'extracellular': self.sim_data.compartment_id_to_index["CCO-EXTRACELLULAR"],
                'flagellum': self.sim_data.compartment_id_to_index["CCO-FLAGELLUM"],
                'membrane': self.sim_data.compartment_id_to_index["CCO-MEMBRANE"],
                'outer_membrane': self.sim_data.compartment_id_to_index["CCO-OUTER-MEM"],
                'periplasm': self.sim_data.compartment_id_to_index["CCO-PERI-BAC"],
                'pilus': self.sim_data.compartment_id_to_index["CCO-PILUS"],
                'inner_membrane': self.sim_data.compartment_id_to_index["CCO-PM-BAC-NEG"],
            },
            'compartment_id_to_index': self.sim_data.compartment_id_to_index,
            'n_avogadro': self.sim_data.constants.n_avogadro,  # 1/mol
            'time_step': time_step
        }

        return mass_config

    def get_mrna_counts_listener_config(self, time_step=2, parallel=False):
        counts_config = {
            'time_step': time_step,
            '_parallel': parallel,

            'rna_ids': self.sim_data.process.transcription.rna_data['id'],
            'mrna_indexes': np.where(self.sim_data.process.transcription.rna_data['is_mRNA'])[0],
        }

        return counts_config

    def get_monomer_counts_listener_config(self, time_step=2, parallel=False):
        monomer_counts_config = {
            'time_step': time_step,
            '_parallel': parallel,

            # Get IDs of all bulk molecules
            'bulk_molecule_ids': self.sim_data.internal_state.bulk_molecules.bulk_data["id"],
            'unique_ids': self.sim_data.internal_state.unique_molecule.unique_molecule_masses['id'],

            # Get IDs of molecules involved in complexation and equilibrium
            'complexation_molecule_ids': self.sim_data.process.complexation.molecule_names,
            'complexation_complex_ids': self.sim_data.process.complexation.ids_complexes,
            'equilibrium_molecule_ids': self.sim_data.process.equilibrium.molecule_names,
            'equilibrium_complex_ids': self.sim_data.process.equilibrium.ids_complexes,
            'monomer_ids': self.sim_data.process.translation.monomer_data["id"].tolist(),

            # Get IDs of complexed molecules monomers involved in two component system
            'two_component_system_molecule_ids': list(
                self.sim_data.process.two_component_system.molecule_names),
            'two_component_system_complex_ids': list(
                self.sim_data.process.two_component_system.complex_to_monomer.keys()),

            # Get IDs of ribosome subunits
            'ribosome_50s_subunits': self.sim_data.process.complexation.get_monomers(
                self.sim_data.molecule_ids.s50_full_complex),
            'ribosome_30s_subunits': self.sim_data.process.complexation.get_monomers(
                self.sim_data.molecule_ids.s30_full_complex),

            # Get IDs of RNA polymerase subunits
            'rnap_subunits': self.sim_data.process.complexation.get_monomers(
                self.sim_data.molecule_ids.full_RNAP),

            # Get IDs of replisome subunits
            'replisome_trimer_subunits': self.sim_data.molecule_groups.replisome_trimer_subunits,
            'replisome_monomer_subunits': self.sim_data.molecule_groups.replisome_monomer_subunits,

            # Get stoichiometric matrices for complexation, equilibrium, two component system and the
            # assembly of unique molecules
            'complexation_stoich': self.sim_data.process.complexation.stoich_matrix_monomers(),
            'equilibrium_stoich': self.sim_data.process.equilibrium.stoich_matrix_monomers(),
            'two_component_system_stoich': self.sim_data.process.two_component_system.stoich_matrix_monomers(),
        }

        return monomer_counts_config

    def get_allocator_config(self, time_step=2, parallel=False, process_names=[]):
        allocator_config = {
            'time_step': time_step,
            '_parallel': parallel,
            'molecule_names': self.sim_data.internal_state.bulk_molecules.bulk_data['id'],
            'seed': self.random_state.randint(2**31),
            'process_names': process_names,
            'custom_priorities': {
                'ecoli-rna-degradation': 10,
                'ecoli-protein-degradation': 10,
                'ecoli-two-component-system': -5,
                'ecoli-tf-binding': -10,
                # 'ecoli-metabolism': -10  # Should not be necessary, metabolism runs as deriver (not partitioned)
                }
        }
        return allocator_config

    def get_chromosome_structure_config(self, time_step=2, parallel=False, deriver_mode=False):
        chromosome_structure_config = {
            'time_step': time_step,
            '_parallel': parallel,

            # Load parameters
            'RNA_sequences': self.sim_data.process.transcription.transcription_sequences,
            'protein_sequences': self.sim_data.process.translation.translation_sequences,
            'n_TUs': len(self.sim_data.process.transcription.rna_data),
            'n_TFs': len(self.sim_data.process.transcription_regulation.tf_ids),
            'n_amino_acids': len(self.sim_data.molecule_groups.amino_acids),
            'n_fragment_bases': len(self.sim_data.molecule_groups.polymerized_ntps),
            'replichore_lengths': self.sim_data.process.replication.replichore_lengths,
            'relaxed_DNA_base_pairs_per_turn': self.sim_data.process.chromosome_structure.relaxed_DNA_base_pairs_per_turn,
            'terC_index': self.sim_data.process.chromosome_structure.terC_dummy_molecule_index,

            # TODO: Should be loaded from simulation options
            'calculate_superhelical_densities': False,

            # Get placeholder value for chromosome domains without children
            'no_child_place_holder': self.sim_data.process.replication.no_child_place_holder,

            # Load bulk molecule views
            'inactive_RNAPs': self.sim_data.molecule_ids.full_RNAP,
            'fragmentBases': self.sim_data.molecule_groups.polymerized_ntps,
            'ppi': self.sim_data.molecule_ids.ppi,
            'active_tfs': [x + "[c]" for x in self.sim_data.process.transcription_regulation.tf_ids],
            'ribosome_30S_subunit': self.sim_data.molecule_ids.s30_full_complex,
            'ribosome_50S_subunit': self.sim_data.molecule_ids.s50_full_complex,
            'amino_acids': self.sim_data.molecule_groups.amino_acids,
            'water': self.sim_data.molecule_ids.water,

<<<<<<< HEAD
            'deriver_mode': deriver_mode
=======
            'deriver_mode': deriver_mode,
            'seed': self.random_state.randint(RAND_MAX),
>>>>>>> 0210a2d5
        }
        return chromosome_structure_config<|MERGE_RESOLUTION|>--- conflicted
+++ resolved
@@ -6,7 +6,7 @@
 from ecoli.processes.polypeptide_elongation import MICROMOLAR_UNITS
 from ecoli.states.wcecoli_state import MASSDIFFS
 
-RAND_MAX = 2 ** 31
+RAND_MAX = 2**31
 SIM_DATA_PATH = 'reconstruction/sim_data/kb/simData.cPickle'
 
 
@@ -99,7 +99,6 @@
 
         return chromosome_replication_config
 
-
     def get_tf_config(self, time_step=2, parallel=False):
         tf_binding_config = {
             'time_step': time_step,
@@ -132,6 +131,7 @@
             'make_elongation_rates': self.sim_data.process.transcription.make_elongation_rates,
             'basal_prob': self.sim_data.process.transcription_regulation.basal_prob,
             'delta_prob': self.sim_data.process.transcription_regulation.delta_prob,
+            'get_delta_prob_matrix': self.sim_data.process.transcription_regulation.get_delta_prob_matrix,
             'perturbations': getattr(self.sim_data, "genetic_perturbations", {}),
             'rna_data': self.sim_data.process.transcription.rna_data,
             'shuffleIdxs': getattr(self.sim_data.process.transcription, "initiationShuffleIdxs", None),
@@ -223,9 +223,7 @@
             'KcatEndoRNases': self.sim_data.process.rna_decay.kcats,
             'charged_trna_names': self.sim_data.process.transcription.charged_trna_names,
             'rnaDegRates': self.sim_data.process.transcription.rna_data['deg_rate'],
-            'shuffle_indexes': self.sim_data.process.transcription.rnaDegRateShuffleIdxs if hasattr(
-                self.sim_data.process.transcription,
-                "rnaDegRateShuffleIdxs") and self.sim_data.process.transcription.rnaDegRateShuffleIdxs is not None else None,
+            'shuffle_indexes': self.sim_data.process.transcription.rnaDegRateShuffleIdxs if hasattr(self.sim_data.process.transcription, "rnaDegRateShuffleIdxs") and self.sim_data.process.transcription.rnaDegRateShuffleIdxs is not None else None,
             'is_mRNA': self.sim_data.process.transcription.rna_data['is_mRNA'].astype(np.int64),
             'is_rRNA': self.sim_data.process.transcription.rna_data['is_rRNA'].astype(np.int64),
             'is_tRNA': self.sim_data.process.transcription.rna_data['is_tRNA'].astype(np.int64),
@@ -254,8 +252,7 @@
             '_parallel': parallel,
 
             'protein_lengths': self.sim_data.process.translation.monomer_data["length"].asNumber(),
-            'translation_efficiencies': normalize(
-                self.sim_data.process.translation.translation_efficiencies_by_monomer),
+            'translation_efficiencies': normalize(self.sim_data.process.translation.translation_efficiencies_by_monomer),
             'active_ribosome_fraction': self.sim_data.process.translation.ribosomeFractionActiveDict,
             'elongation_rates': self.sim_data.process.translation.ribosomeElongationRateDict,
             'variable_elongation': False,
@@ -295,8 +292,8 @@
             'endWeight': translation.translation_end_weight,
             'variable_elongation': variable_elongation,
             'make_elongation_rates': translation.make_elongation_rates,
-            'ribosomeElongationRate': float(
-                self.sim_data.growth_rate_parameters.ribosomeElongationRate.asNumber(units.aa / units.s)),
+            'next_aa_pad': translation.next_aa_pad,
+            'ribosomeElongationRate': float(self.sim_data.growth_rate_parameters.ribosomeElongationRate.asNumber(units.aa / units.s)),
             'translation_aa_supply': self.sim_data.translation_supply_rate,
             'import_threshold': self.sim_data.external_state.import_constraint_threshold,
             'aa_from_trna': transcription.aa_from_trna,
@@ -310,11 +307,9 @@
             'amino_acids': self.sim_data.molecule_groups.amino_acids,
 
             # parameters for specific elongation models
-            'basal_elongation_rate': self.sim_data.constants.ribosome_elongation_rate_basal.asNumber(
-                units.aa / units.s),
+            'basal_elongation_rate': self.sim_data.constants.ribosome_elongation_rate_basal.asNumber(units.aa / units.s),
             'ribosomeElongationRateDict': self.sim_data.process.translation.ribosomeElongationRateDict,
-            'uncharged_trna_names': self.sim_data.process.transcription.rna_data['id'][
-                self.sim_data.process.transcription.rna_data['is_tRNA']],
+            'uncharged_trna_names': self.sim_data.process.transcription.rna_data['id'][self.sim_data.process.transcription.rna_data['is_tRNA']],
             'aaNames': self.sim_data.molecule_groups.amino_acids,
             'proton': self.sim_data.molecule_ids.proton,
             'water': self.sim_data.molecule_ids.water,
@@ -389,7 +384,7 @@
             '_parallel': parallel,
 
             'jit': False,
-            'n_avogadro': self.sim_data.constants.n_avogadro.asNumber(1 / units.mmol),
+            'n_avogadro': self.sim_data.constants.n_avogadro.asNumber(1 / units.mol),
             'cell_density': self.sim_data.constants.cell_density.asNumber(units.g / units.L),
             'stoichMatrix': self.sim_data.process.equilibrium.stoich_matrix().astype(np.int64),
             'fluxesAndMoleculesToSS': self.sim_data.process.equilibrium.fluxes_and_molecules_to_SS,
@@ -697,11 +692,7 @@
             'amino_acids': self.sim_data.molecule_groups.amino_acids,
             'water': self.sim_data.molecule_ids.water,
 
-<<<<<<< HEAD
-            'deriver_mode': deriver_mode
-=======
             'deriver_mode': deriver_mode,
             'seed': self.random_state.randint(RAND_MAX),
->>>>>>> 0210a2d5
         }
         return chromosome_structure_config