import numpy as np
from six.moves import cPickle
from wholecell.utils import units
from wholecell.utils.fitting import normalize

from ecoli.processes.polypeptide_elongation import MICROMOLAR_UNITS

RAND_MAX = 2**31
SIM_DATA_PATH = 'reconstruction/sim_data/kb/simData.cPickle'


class LoadSimData:

    def __init__(self, sim_data_path=SIM_DATA_PATH, seed=0):

        self.seed = np.uint32(seed % np.iinfo(np.uint32).max)
        self.random_state = np.random.RandomState(seed = self.seed)

        # load sim_data
        with open(sim_data_path, 'rb') as sim_data_file:
            self.sim_data = cPickle.load(sim_data_file)


    def get_chromosome_replication_config(self, time_step=2, parallel=False):
        get_dna_critical_mass = self.sim_data.mass.get_dna_critical_mass
        doubling_time = self.sim_data.condition_to_doubling_time[self.sim_data.condition]
        chromosome_replication_config = {
            'time_step': time_step,
            '_parallel': parallel,

            'max_time_step': self.sim_data.process.replication.max_time_step,
            'get_dna_critical_mass': get_dna_critical_mass,
            'criticalInitiationMass': get_dna_critical_mass(doubling_time),
            'nutrientToDoublingTime': self.sim_data.nutrient_to_doubling_time,
            'replichore_lengths': self.sim_data.process.replication.replichore_lengths,
            'sequences': self.sim_data.process.replication.replication_sequences,
            'polymerized_dntp_weights': self.sim_data.process.replication.replication_monomer_weights,
            'replication_coordinate': self.sim_data.process.transcription.rna_data['replication_coordinate'],
            'D_period': self.sim_data.growth_rate_parameters.d_period.asNumber(units.s),
            'no_child_place_holder': self.sim_data.process.replication.no_child_place_holder,
            'basal_elongation_rate': int(round(
                self.sim_data.growth_rate_parameters.replisome_elongation_rate.asNumber(units.nt / units.s))),
            'make_elongation_rates': self.sim_data.process.replication.make_elongation_rates,

            # sim options
            'mechanistic_replisome': True,

            # molecules
            'replisome_trimers_subunits': self.sim_data.molecule_groups.replisome_trimer_subunits,
            'replisome_monomers_subunits': self.sim_data.molecule_groups.replisome_monomer_subunits,
            'dntps': self.sim_data.molecule_groups.dntps,
            'ppi': [self.sim_data.molecule_ids.ppi],

            # random state
            'seed': self.random_state.randint(RAND_MAX),
        }


        return chromosome_replication_config

    def get_tf_config(self, time_step=2, parallel=False):
        tf_binding_config = {
            'time_step': time_step,
            '_parallel': parallel,

            'tf_ids': self.sim_data.process.transcription_regulation.tf_ids,
            'delta_prob': self.sim_data.process.transcription_regulation.delta_prob,
            'n_avogadro': self.sim_data.constants.n_avogadro,
            'cell_density': self.sim_data.constants.cell_density,
            'pPromoter_bound_tf': self.sim_data.process.transcription_regulation.p_promoter_bound_tf,
            'tf_to_tf_type': self.sim_data.process.transcription_regulation.tf_to_tf_type,
            'active_to_bound': self.sim_data.process.transcription_regulation.active_to_bound,
            'get_unbound': self.sim_data.process.equilibrium.get_unbound,
            'active_to_inactive_tf': self.sim_data.process.two_component_system.active_to_inactive_tf,
            'bulk_molecule_ids': self.sim_data.internal_state.bulk_molecules.bulk_data["id"],
            'bulk_mass_data': self.sim_data.internal_state.bulk_molecules.bulk_data["mass"],
            'seed': self.random_state.randint(RAND_MAX)}

        return tf_binding_config

    def get_transcript_initiation_config(self, time_step=2, parallel=False):
        transcript_initiation_config = {
            'time_step': time_step,
            '_parallel': parallel,

            'fracActiveRnapDict': self.sim_data.process.transcription.rnapFractionActiveDict,
            'rnaLengths': self.sim_data.process.transcription.rna_data["length"],
            'rnaPolymeraseElongationRateDict': self.sim_data.process.transcription.rnaPolymeraseElongationRateDict,
            'variable_elongation': False,
            'make_elongation_rates': self.sim_data.process.transcription.make_elongation_rates,
            'basal_prob': self.sim_data.process.transcription_regulation.basal_prob,
            'delta_prob': self.sim_data.process.transcription_regulation.delta_prob,
            'get_delta_prob_matrix': self.sim_data.process.transcription_regulation.get_delta_prob_matrix,
            'perturbations': getattr(self.sim_data, "genetic_perturbations", {}),
            'rna_data': self.sim_data.process.transcription.rna_data,
            'shuffleIdxs': getattr(self.sim_data.process.transcription, "initiationShuffleIdxs", None),

            'idx_16SrRNA': np.where(self.sim_data.process.transcription.rna_data['is_16S_rRNA'])[0],
            'idx_23SrRNA': np.where(self.sim_data.process.transcription.rna_data['is_23S_rRNA'])[0],
            'idx_5SrRNA': np.where(self.sim_data.process.transcription.rna_data['is_5S_rRNA'])[0],
            'idx_rRNA': np.where(self.sim_data.process.transcription.rna_data['is_rRNA'])[0],
            'idx_mRNA': np.where(self.sim_data.process.transcription.rna_data['is_mRNA'])[0],
            'idx_tRNA': np.where(self.sim_data.process.transcription.rna_data['is_tRNA'])[0],
            'idx_rprotein': np.where(self.sim_data.process.transcription.rna_data['is_ribosomal_protein'])[0],
            'idx_rnap': np.where(self.sim_data.process.transcription.rna_data['is_RNAP'])[0],
            'rnaSynthProbFractions': self.sim_data.process.transcription.rnaSynthProbFraction,
            'rnaSynthProbRProtein': self.sim_data.process.transcription.rnaSynthProbRProtein,
            'rnaSynthProbRnaPolymerase': self.sim_data.process.transcription.rnaSynthProbRnaPolymerase,
            'replication_coordinate': self.sim_data.process.transcription.rna_data["replication_coordinate"],
            'transcription_direction': self.sim_data.process.transcription.rna_data["direction"],
            'n_avogadro': self.sim_data.constants.n_avogadro,
            'cell_density': self.sim_data.constants.cell_density,
            'inactive_RNAP': 'APORNAP-CPLX[c]',
            'ppgpp': self.sim_data.molecule_ids.ppGpp,
            'synth_prob': self.sim_data.process.transcription.synth_prob_from_ppgpp,
            'copy_number': self.sim_data.process.replication.get_average_copy_number,
            'ppgpp_regulation': False,

            # attenuation
            'trna_attenuation': False,
            'attenuated_rna_indices': self.sim_data.process.transcription.attenuated_rna_indices,
            'attenuation_adjustments': self.sim_data.process.transcription.attenuation_basal_prob_adjustments,

            # random seed
            'seed': self.random_state.randint(RAND_MAX)
        }

        return transcript_initiation_config

    def get_transcript_elongation_config(self, time_step=2, parallel=False):
        transcript_elongation_config = {
            'time_step': time_step,
            '_parallel': parallel,

            'max_time_step': self.sim_data.process.transcription.max_time_step,
            'rnaPolymeraseElongationRateDict': self.sim_data.process.transcription.rnaPolymeraseElongationRateDict,
            'rnaIds': self.sim_data.process.transcription.rna_data['id'],
            'rnaLengths': self.sim_data.process.transcription.rna_data["length"].asNumber(),
            'rnaSequences': self.sim_data.process.transcription.transcription_sequences,
            'ntWeights': self.sim_data.process.transcription.transcription_monomer_weights,
            'endWeight': self.sim_data.process.transcription.transcription_end_weight,
            'replichore_lengths': self.sim_data.process.replication.replichore_lengths,
            'idx_16S_rRNA': np.where(self.sim_data.process.transcription.rna_data['is_16S_rRNA'])[0],
            'idx_23S_rRNA': np.where(self.sim_data.process.transcription.rna_data['is_23S_rRNA'])[0],
            'idx_5S_rRNA': np.where(self.sim_data.process.transcription.rna_data['is_5S_rRNA'])[0],
            'is_mRNA': self.sim_data.process.transcription.rna_data['is_mRNA'],
            'ppi': self.sim_data.molecule_ids.ppi,
            'inactive_RNAP': "APORNAP-CPLX[c]",
            'ntp_ids': ["ATP[c]", "CTP[c]", "GTP[c]", "UTP[c]"],
            'variable_elongation': False,
            'make_elongation_rates': self.sim_data.process.transcription.make_elongation_rates,

            # attenuation
            'trna_attenuation': False,
            'charged_trna_names': self.sim_data.process.transcription.charged_trna_names,
            'polymerized_ntps': self.sim_data.molecule_groups.polymerized_ntps,
            'cell_density': self.sim_data.constants.cell_density,
            'n_avogadro': self.sim_data.constants.n_avogadro,
            'stop_probabilities': self.sim_data.process.transcription.get_attenuation_stop_probabilities,
            'attenuated_rna_indices': self.sim_data.process.transcription.attenuated_rna_indices,
            'location_lookup': self.sim_data.process.transcription.attenuation_location,

            # random seed
            'seed': self.random_state.randint(RAND_MAX)
        }

        return transcript_elongation_config

    def get_rna_degradation_config(self, time_step=2, parallel=False):
        rna_degradation_config = {
            'time_step': time_step,
            '_parallel': parallel,

            'rnaIds': self.sim_data.process.transcription.rna_data['id'],
            'n_avogadro': self.sim_data.constants.n_avogadro,
            'cell_density': self.sim_data.constants.cell_density,
            'endoRnaseIds': self.sim_data.process.rna_decay.endoRNase_ids,
            'exoRnaseIds': self.sim_data.molecule_groups.exoRNases,
            'KcatExoRNase': self.sim_data.constants.kcat_exoRNase,
            'KcatEndoRNases': self.sim_data.process.rna_decay.kcats,
            'charged_trna_names': self.sim_data.process.transcription.charged_trna_names,
            'rnaDegRates': self.sim_data.process.transcription.rna_data['deg_rate'],
            'shuffle_indexes': self.sim_data.process.transcription.rnaDegRateShuffleIdxs if hasattr(self.sim_data.process.transcription, "rnaDegRateShuffleIdxs") and self.sim_data.process.transcription.rnaDegRateShuffleIdxs is not None else None,
            'is_mRNA': self.sim_data.process.transcription.rna_data['is_mRNA'].astype(np.int64),
            'is_rRNA': self.sim_data.process.transcription.rna_data['is_rRNA'].astype(np.int64),
            'is_tRNA': self.sim_data.process.transcription.rna_data['is_tRNA'].astype(np.int64),
            'rna_lengths': self.sim_data.process.transcription.rna_data['length'].asNumber(),
            'polymerized_ntp_ids': self.sim_data.molecule_groups.polymerized_ntps,
            'water_id': self.sim_data.molecule_ids.water,
            'ppi_id': self.sim_data.molecule_ids.ppi,
            'proton_id': self.sim_data.molecule_ids.proton,
            'counts_ACGU': units.transpose(self.sim_data.process.transcription.rna_data['counts_ACGU']).asNumber(),
            'nmp_ids': ["AMP[c]", "CMP[c]", "GMP[c]", "UMP[c]"],
            'rrfaIdx': self.sim_data.process.transcription.rna_data["id"].tolist().index("RRFA-RRNA[c]"),
            'rrlaIdx': self.sim_data.process.transcription.rna_data["id"].tolist().index("RRLA-RRNA[c]"),
            'rrsaIdx': self.sim_data.process.transcription.rna_data["id"].tolist().index("RRSA-RRNA[c]"),
            'Km': self.sim_data.process.transcription.rna_data['Km_endoRNase'],
            'EndoRNaseCoop': self.sim_data.constants.endoRNase_cooperation,
            'EndoRNaseFunc': self.sim_data.constants.endoRNase_function,
            'ribosome30S': self.sim_data.molecule_ids.s30_full_complex,
            'ribosome50S': self.sim_data.molecule_ids.s50_full_complex,
            'seed': self.random_state.randint(RAND_MAX)}

        return rna_degradation_config

    def get_polypeptide_initiation_config(self, time_step=2, parallel=False):
        polypeptide_initiation_config = {
            'time_step': time_step,
            '_parallel': parallel,

            'protein_lengths': self.sim_data.process.translation.monomer_data["length"].asNumber(),
            'translation_efficiencies': normalize(self.sim_data.process.translation.translation_efficiencies_by_monomer),
            'active_ribosome_fraction': self.sim_data.process.translation.ribosomeFractionActiveDict,
            'elongation_rates': self.sim_data.process.translation.ribosomeElongationRateDict,
            'variable_elongation': False,
            'make_elongation_rates': self.sim_data.process.translation.make_elongation_rates,
            'protein_index_to_TU_index': self.sim_data.relation.RNA_to_monomer_mapping,
            'all_TU_ids': self.sim_data.process.transcription.rna_data['id'],
            'all_mRNA_ids': self.sim_data.process.translation.monomer_data['rna_id'],
            'ribosome30S': self.sim_data.molecule_ids.s30_full_complex,
            'ribosome50S': self.sim_data.molecule_ids.s50_full_complex,
            'seed': self.random_state.randint(RAND_MAX),
            'shuffle_indexes': self.sim_data.process.translation.monomer_deg_rate_shuffle_idxs if hasattr(
                self.sim_data.process.translation, "monomer_deg_rate_shuffle_idxs") else None,
            'seed': self.random_state.randint(RAND_MAX)}

        return polypeptide_initiation_config

    def get_polypeptide_elongation_config(self, time_step=2, parallel=False):
        constants = self.sim_data.constants
        molecule_ids = self.sim_data.molecule_ids
        translation = self.sim_data.process.translation
        transcription = self.sim_data.process.transcription
        metabolism = self.sim_data.process.metabolism

        variable_elongation = False

        polypeptide_elongation_config = {
            'time_step': time_step,
            '_parallel': parallel,

            # base parameters
            'max_time_step': translation.max_time_step,
            'n_avogadro': constants.n_avogadro,
            'proteinIds': translation.monomer_data['id'],
            'proteinLengths': translation.monomer_data["length"].asNumber(),
            'proteinSequences': translation.translation_sequences,
            'aaWeightsIncorporated': translation.translation_monomer_weights,
            'endWeight': translation.translation_end_weight,
            'variable_elongation': variable_elongation,
            'make_elongation_rates': translation.make_elongation_rates,
            'next_aa_pad': translation.next_aa_pad,
            'ribosomeElongationRate': float(self.sim_data.growth_rate_parameters.ribosomeElongationRate.asNumber(units.aa / units.s)),
            'translation_aa_supply': self.sim_data.translation_supply_rate,
            'import_threshold': self.sim_data.external_state.import_constraint_threshold,
            'aa_from_trna': transcription.aa_from_trna,
            'gtpPerElongation': constants.gtp_per_translation,
            'ppgpp_regulation': False,
            'mechanistic_supply': False,
            'trna_charging': False,
            'translation_supply': False,
            'ribosome30S': self.sim_data.molecule_ids.s30_full_complex,
            'ribosome50S': self.sim_data.molecule_ids.s50_full_complex,
            'amino_acids': self.sim_data.molecule_groups.amino_acids,

            # parameters for specific elongation models
            'basal_elongation_rate': self.sim_data.constants.ribosome_elongation_rate_basal.asNumber(units.aa / units.s),
            'ribosomeElongationRateDict': self.sim_data.process.translation.ribosomeElongationRateDict,
            'uncharged_trna_names': self.sim_data.process.transcription.rna_data['id'][self.sim_data.process.transcription.rna_data['is_tRNA']],
            'aaNames': self.sim_data.molecule_groups.amino_acids,
            'proton': self.sim_data.molecule_ids.proton,
            'water': self.sim_data.molecule_ids.water,
            'cellDensity': constants.cell_density,
            'elongation_max': constants.ribosome_elongation_rate_max if variable_elongation else constants.ribosome_elongation_rate_basal,
            'aa_from_synthetase': transcription.aa_from_synthetase,
            'charging_stoich_matrix': transcription.charging_stoich_matrix(),
            'charged_trna_names': transcription.charged_trna_names,
            'charging_molecule_names': transcription.charging_molecules,
            'synthetase_names': transcription.synthetase_names,
            'ppgpp_reaction_names': metabolism.ppgpp_reaction_names,
            'ppgpp_reaction_metabolites': metabolism.ppgpp_reaction_metabolites,
            'ppgpp_reaction_stoich': metabolism.ppgpp_reaction_stoich,
            'ppgpp_synthesis_reaction': metabolism.ppgpp_synthesis_reaction,
            'ppgpp_degradation_reaction': metabolism.ppgpp_degradation_reaction,
            'rela': molecule_ids.RelA,
            'spot': molecule_ids.SpoT,
            'ppgpp': molecule_ids.ppGpp,
            'kS': constants.synthetase_charging_rate.asNumber(1 / units.s),
            'KMtf': constants.Km_synthetase_uncharged_trna.asNumber(MICROMOLAR_UNITS),
            'KMaa': constants.Km_synthetase_amino_acid.asNumber(MICROMOLAR_UNITS),
            'krta': constants.Kdissociation_charged_trna_ribosome.asNumber(MICROMOLAR_UNITS),
            'krtf': constants.Kdissociation_uncharged_trna_ribosome.asNumber(MICROMOLAR_UNITS),
            'KD_RelA': constants.KD_RelA_ribosome.asNumber(MICROMOLAR_UNITS),
            'k_RelA': constants.k_RelA_ppGpp_synthesis.asNumber(1 / units.s),
            'k_SpoT_syn': constants.k_SpoT_ppGpp_synthesis.asNumber(1 / units.s),
            'k_SpoT_deg': constants.k_SpoT_ppGpp_degradation.asNumber(1 / (MICROMOLAR_UNITS * units.s)),
            'KI_SpoT': constants.KI_SpoT_ppGpp_degradation.asNumber(MICROMOLAR_UNITS),
            'aa_supply_scaling': metabolism.aa_supply_scaling,
            'seed': self.random_state.randint(RAND_MAX)}

        return polypeptide_elongation_config

    def get_complexation_config(self,  time_step=2, parallel=False):
        complexation_config = {
            'time_step': time_step,
            '_parallel': parallel,

            'stoichiometry': self.sim_data.process.complexation.stoich_matrix().astype(np.int64).T,
            'rates': self.sim_data.process.complexation.rates,
            'molecule_names': self.sim_data.process.complexation.molecule_names,
            'seed': self.random_state.randint(RAND_MAX)}

        return complexation_config

    def get_two_component_system_config(self, time_step=2, parallel=False):
        two_component_system_config = {
            'time_step': time_step,
            '_parallel': parallel,

            'jit': False,
<<<<<<< HEAD
            'n_avogadro': self.sim_data.constants.n_avogadro.asNumber(1 / units.mmol),
=======
            'n_avogadro': self.sim_data.constants.n_avogadro.asNumber(1 / units.mmol),  # TODO (Eran) -- this should be 1/mol
>>>>>>> 08374332
            'cell_density': self.sim_data.constants.cell_density.asNumber(units.g / units.L),
            'moleculesToNextTimeStep': self.sim_data.process.two_component_system.molecules_to_next_time_step,
            'moleculeNames': self.sim_data.process.two_component_system.molecule_names,
            'seed': self.random_state.randint(RAND_MAX)}

        return two_component_system_config

    def get_equilibrium_config(self, time_step=2, parallel=False):
        equilibrium_config = {
            'time_step': time_step,
            '_parallel': parallel,

            'jit': False,
            'n_avogadro': self.sim_data.constants.n_avogadro.asNumber(1 / units.mol),
            'cell_density': self.sim_data.constants.cell_density.asNumber(units.g / units.L),
            'stoichMatrix': self.sim_data.process.equilibrium.stoich_matrix().astype(np.int64),
            'fluxesAndMoleculesToSS': self.sim_data.process.equilibrium.fluxes_and_molecules_to_SS,
            'moleculeNames': self.sim_data.process.equilibrium.molecule_names,
            'seed': self.random_state.randint(RAND_MAX)}

        return equilibrium_config

    def get_protein_degradation_config(self, time_step=2, parallel=False):
        protein_degradation_config = {
            'time_step': time_step,
            '_parallel': parallel,

            'raw_degradation_rate': self.sim_data.process.translation.monomer_data['deg_rate'].asNumber(1 / units.s),
            'shuffle_indexes': self.sim_data.process.translation.monomer_deg_rate_shuffle_idxs if hasattr(
                self.sim_data.process.translation, "monomer_deg_rate_shuffle_idxs") else None,
            'water_id': self.sim_data.molecule_ids.water,
            'amino_acid_ids': self.sim_data.molecule_groups.amino_acids,
            'amino_acid_counts': self.sim_data.process.translation.monomer_data["aa_counts"].asNumber(),
            'protein_ids': self.sim_data.process.translation.monomer_data['id'],
            'protein_lengths': self.sim_data.process.translation.monomer_data['length'].asNumber(),
            'seed': self.random_state.randint(RAND_MAX)}

        return protein_degradation_config

    def get_metabolism_config(self, time_step=2, parallel=False):
        metabolism_config = {
            'time_step': time_step,
            '_parallel': parallel,

            'get_import_constraints': self.sim_data.external_state.get_import_constraints,
            'nutrientToDoublingTime': self.sim_data.nutrient_to_doubling_time,
            'aa_names': self.sim_data.molecule_groups.amino_acids,

            # these are options given to the wholecell.sim.simulation
            'use_trna_charging': False,
            'include_ppgpp': False,

            # these values came from the initialized environment state
            'current_timeline': None,
            'media_id': 'minimal',

            'condition': self.sim_data.condition,
            'nutrients': self.sim_data.conditions[self.sim_data.condition]['nutrients'],
            'metabolism': self.sim_data.process.metabolism,
            'non_growth_associated_maintenance': self.sim_data.constants.non_growth_associated_maintenance,
            'avogadro': self.sim_data.constants.n_avogadro,
            'cell_density': self.sim_data.constants.cell_density,
            'dark_atp': self.sim_data.constants.darkATP,
            'cell_dry_mass_fraction': self.sim_data.mass.cell_dry_mass_fraction,
            'get_biomass_as_concentrations': self.sim_data.mass.getBiomassAsConcentrations,
            'ppgpp_id': self.sim_data.molecule_ids.ppGpp,
            'get_ppGpp_conc': self.sim_data.growth_rate_parameters.get_ppGpp_conc,
            'exchange_data_from_media': self.sim_data.external_state.exchange_data_from_media,
            'get_masses': self.sim_data.getter.get_masses,
            'doubling_time': self.sim_data.condition_to_doubling_time[self.sim_data.condition],
            'amino_acid_ids': sorted(self.sim_data.amino_acid_code_to_id_ordered.values()),
            'seed': self.random_state.randint(RAND_MAX),
            'linked_metabolites': self.sim_data.process.metabolism.linked_metabolites,
        }

        return metabolism_config

    def get_mass_config(self, time_step=2, parallel=False):

        bulk_ids = self.sim_data.internal_state.bulk_molecules.bulk_data['id']
        molecular_weights = {}
        for molecule_id in bulk_ids:
            molecular_weights[molecule_id] = self.sim_data.getter.get_mass(
                molecule_id).asNumber(units.fg / units.mol)

        # unique molecule masses
        unique_masses = {}
        uniqueMoleculeMasses = self.sim_data.internal_state.unique_molecule.unique_molecule_masses
        for (id_, mass) in zip(uniqueMoleculeMasses["id"], uniqueMoleculeMasses["mass"]):
            unique_masses[id_] = (mass / self.sim_data.constants.n_avogadro).asNumber(units.fg)

        mass_config = {
            'molecular_weights': molecular_weights,
            'unique_masses': unique_masses,
            'cellDensity': self.sim_data.constants.cell_density.asNumber(units.g / units.L),
            'water_id': 'WATER[c]',
        }
        return mass_config<|MERGE_RESOLUTION|>--- conflicted
+++ resolved
@@ -318,11 +318,7 @@
             '_parallel': parallel,
 
             'jit': False,
-<<<<<<< HEAD
-            'n_avogadro': self.sim_data.constants.n_avogadro.asNumber(1 / units.mmol),
-=======
-            'n_avogadro': self.sim_data.constants.n_avogadro.asNumber(1 / units.mmol),  # TODO (Eran) -- this should be 1/mol
->>>>>>> 08374332
+            'n_avogadro': self.sim_data.constants.n_avogadro.asNumber(1 / units.mmol),  # TODO -- wcEcoli has this in 1/mmol, why?
             'cell_density': self.sim_data.constants.cell_density.asNumber(units.g / units.L),
             'moleculesToNextTimeStep': self.sim_data.process.two_component_system.molecules_to_next_time_step,
             'moleculeNames': self.sim_data.process.two_component_system.molecule_names,
