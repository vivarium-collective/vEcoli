--- conflicted
+++ resolved
@@ -66,7 +66,6 @@
         }
     },
     "process_configs": {
-<<<<<<< HEAD
         "exchange-aware-bioscrape": {
             "sbml_file": "data/bioscrape_sbml.xml",
             "external_species": ["nitrocefin"],
@@ -76,50 +75,6 @@
                 [["species", "nitrocefin"], "nitrocefin_in"],
                 [["external", "nitrocefin"], "nitrocefin_out"]
             ]
-=======
-        "local_field": {
-            "n_bins": [10, 10],
-            "bounds": [
-                "!units[50 micrometer]",
-                "!units[50 micrometer]"
-            ]
-        },
-        "antibiotic_transport": {
-            "initial_pump": "!units[1e-3 millimolar]",
-            "initial_internal_antibiotic": "!units[0 millimolar]",
-            "intial_external_antibiotic": "!units[0 millimolar]",
-            "kcat": "!units[1e1 / second]",
-            "Km": "!units[4.95e-3 millimolar]",
-            "pump_key": "TRANS-CPLX-201[m]",
-            "antibiotic_key": "nitrocefin",
-            "time_step": 1
-        },
-        "antibiotic_hydrolysis": {
-            "initial_catalyst": "!units[1e-3 millimolar]",
-            "catalyst": "EG10040-MONOMER[p]",
-            "initial_target_internal": "!units[0 millimolar]",
-            "target": "nitrocefin",
-            "kcat": "!units[490 / second]",
-            "Km": "!units[0.5 millimolar]",
-            "time_step": 1
-        },
-        "fickian_diffusion": {
-            "initial_state": {
-                "external": {
-                    "nitrocefin": "!units[0 millimolar]"
-                },
-                "internal": {
-                    "nitrocefin": "!units[0 millimolar]"
-                },
-                "volume_global": {
-                    "volume": "!units[0.36 femtoliter]"
-                }
-            },
-            "molecules_to_diffuse": ["nitrocefin"],
-            "permeability": "!units[0.2e-6 centimeter / second]",
-            "surface_area_mass_ratio": "!units[132 centimeter ** 2 / milligram]",
-            "time_step": 1
->>>>>>> 04670bc3
         },
         "concentrations_deriver": {
             "variables": ["EG10040-MONOMER[p]", "TRANS-CPLX-201[m]"]
